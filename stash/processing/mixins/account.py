"""Account and performer processing mixin."""

from __future__ import annotations

import asyncio
import traceback
from typing import TYPE_CHECKING

from sqlalchemy.orm import Session
from sqlalchemy.sql import func, select

from metadata import Account, Media, account_avatar
from metadata.decorators import with_session
from textio import print_error, print_warning

from ...logging import debug_print
from ...logging import processing_logger as logger
from ...types import Performer


if TYPE_CHECKING:
    from sqlalchemy.ext.asyncio import AsyncSession


class AccountProcessingMixin:
    """Account and performer processing functionality."""

    @with_session()
    async def _find_account(
        self,
        session: Session | None = None,
    ) -> Account | None:
        """Find account in database.

        Args:
            session: Optional database session to use

        Returns:
            Account if found, None otherwise
        """
        if self.state.creator_id is not None:
            stmt = select(Account).where(Account.id == int(self.state.creator_id))
        else:
            stmt = select(Account).where(
                func.lower(Account.username) == func.lower(self.state.creator_name)
            )
        result = await session.execute(stmt)
        account = result.scalar_one_or_none()
        if not account:
            print_warning(f"No account found for username: {self.state.creator_name}")
        return account

    @with_session()
    async def process_creator(
        self,
        session: Session | None = None,
    ) -> tuple[Account, Performer]:
        """Process creator metadata into Stash.

        Args:
            session: Optional database session to use

        Returns:
            Tuple of (Account, Performer)

        Raises:
            ValueError: If creator_id is not available in state
        """
        try:
            # Find account
            account = await self._find_account(session)
            debug_print(
                {
                    "method": "StashProcessing - process_creator",
                    "account": account,
                }
            )
            if not account:
                raise ValueError(
                    f"No account found for creator: {self.state.creator_name} "
                    f"(ID: {self.state.creator_id})"
                )

<<<<<<< HEAD
            print(f"Processing creator: {account.username}")
            # Get or create performer using intelligent fuzzy search
            performer = Performer.from_account(account)
            print(f"Created performer from account: {performer}")
            performer = await self.context.client.get_or_create_performer(performer)
            print(f"Obtained performer in Stash: {performer}")
            print("Context client (in process_creator):", self.context)
=======
            logger.debug(f"Processing creator: {account.username}")
            # Get or create performer using intelligent fuzzy search
            performer = Performer.from_account(account)
            logger.debug(f"Created performer from account: {performer}")
            performer = await self.context.client.get_or_create_performer(performer)
            logger.debug(f"Obtained performer in Stash: {performer}")
            logger.debug(f"Context client (in process_creator): {self.context}")
>>>>>>> 6b428e0c

            debug_print(
                {
                    "method": "StashProcessing - process_creator",
                    "performer": performer,
                }
            )
            # Handle avatar if needed
            await self._update_performer_avatar(account, performer, session=session)
        except Exception as e:
            print_error(f"Failed to process creator: {e}")
            logger.exception("Failed to process creator", exc_info=e)
            debug_print(
                {
                    "method": "StashProcessing - process_creator",
                    "status": "creator_processing_failed",
                    "error": str(e),
                    "traceback": traceback.format_exc(),
                }
            )
            raise
        else:
            return account, performer

    async def _update_performer_avatar(
        self, account: Account, performer: Performer, session: Session | None = None
    ) -> None:
        """Update performer's avatar if needed.

        Only updates the avatar if the current image is the default one.

        Args:
            account: Account object containing avatar information
            performer: Performer object to update
            session: Database session for querying avatar
        """
        # Query avatar explicitly instead of using relationship
        # (relationship lazy loading has issues with async sessions)
        avatar = None
        if session:
            try:
                stmt = (
                    select(Media)
                    .join(account_avatar)
                    .where(account_avatar.c.accountId == account.id)
                )
                result = await session.execute(stmt)
                avatar = result.scalar_one_or_none()
            except Exception as e:
                logger.error(
                    f"Failed to query avatar for account {account.id}: {e}",
                    exc_info=e,
                )

        has_avatar = avatar and avatar.local_filename

        if not has_avatar:
            debug_print(
                {
                    "method": "StashProcessing - _update_performer_avatar",
                    "status": "no_avatar_found",
                    "account": account.username,
                }
            )
            return

        # Only update if current image is default
        if not performer.image_path or "default=true" in performer.image_path:
            # Get avatar file path
            avatar_stash_obj = await self.context.client.find_images(
                image_filter={
                    "path": {
                        "modifier": "INCLUDES",
                        "value": avatar.local_filename,
                    }
                },
                filter_={
                    "per_page": -1,
                    "sort": "created_at",
                    "direction": "DESC",
                },
            )
            if avatar_stash_obj.count == 0:
                debug_print(
                    {
                        "method": "StashProcessing - _update_performer_avatar",
                        "status": "no_avatar_found",
                        "account": account.username,
                    }
                )
                return
            avatar = avatar_stash_obj.images[0]
            avatar_path = avatar.visual_files[0].path
            try:
                await performer.update_avatar(self.context.client, avatar_path)
                debug_print(
                    {
                        "method": "StashProcessing - _update_performer_avatar",
                        "status": "avatar_updated",
                        "performer": performer.name,
                    }
                )
            except Exception as e:
                print_error(f"Failed to update performer avatar: {e}")
                logger.exception("Failed to update performer avatar", exc_info=e)
                debug_print(
                    {
                        "method": "StashProcessing - _update_performer_avatar",
                        "status": "avatar_update_failed",
                        "error": str(e),
                        "traceback": traceback.format_exc(),
                    }
                )

    async def _find_existing_performer(self, account: Account) -> Performer | None:
        """Find existing performer in Stash.

        Args:
            account: Account to find performer for

        Returns:
            Performer data if found, None otherwise
        """
        # Try finding by stash_id first
        if account.stash_id:
            performer_data = await self.context.client.find_performer(account.stash_id)
            if performer_data:
                debug_print(
                    {
                        "method": "StashProcessing - _find_existing_performer",
                        "stash_id": account.stash_id,
                        "performer_data": performer_data,
                    }
                )
                # Await the coroutine if we got one
                if asyncio.iscoroutine(performer_data):
                    performer_data = await performer_data
                return performer_data or None
        performer_data = await self.context.client.find_performer(account.username)
        debug_print(
            {
                "method": "StashProcessing - _find_existing_performer",
                "username": account.username,
                "performer_data": performer_data,
            }
        )
        # Await the coroutine if we got one
        if asyncio.iscoroutine(performer_data):
            performer_data = await performer_data
        return performer_data or None

    @with_session()
    async def _update_account_stash_id(
        self,
        account: Account,
        performer: Performer,
        session: AsyncSession | None = None,
    ) -> None:
        """Update account's stash ID.

        Args:
            account: Account to update
            performer: Performer containing the stash ID
            session: Optional database session
        """
        # Get a fresh account instance bound to the session
        stmt = select(Account).where(Account.id == account.id)
        result = await session.execute(stmt)
        account = result.scalar_one()

        # Update stash ID (convert from string to int)
        account.stash_id = int(performer.id)
        session.add(account)
        await session.flush()<|MERGE_RESOLUTION|>--- conflicted
+++ resolved
@@ -81,15 +81,6 @@
                     f"(ID: {self.state.creator_id})"
                 )
 
-<<<<<<< HEAD
-            print(f"Processing creator: {account.username}")
-            # Get or create performer using intelligent fuzzy search
-            performer = Performer.from_account(account)
-            print(f"Created performer from account: {performer}")
-            performer = await self.context.client.get_or_create_performer(performer)
-            print(f"Obtained performer in Stash: {performer}")
-            print("Context client (in process_creator):", self.context)
-=======
             logger.debug(f"Processing creator: {account.username}")
             # Get or create performer using intelligent fuzzy search
             performer = Performer.from_account(account)
@@ -97,7 +88,6 @@
             performer = await self.context.client.get_or_create_performer(performer)
             logger.debug(f"Obtained performer in Stash: {performer}")
             logger.debug(f"Context client (in process_creator): {self.context}")
->>>>>>> 6b428e0c
 
             debug_print(
                 {
