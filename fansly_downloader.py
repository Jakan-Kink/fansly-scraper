<<<<<<< HEAD
#!/usr/bin/env python3
=======
# fix in future: audio needs to be properly transcoded pre-saving from mp4 to mp3 & sort_download() needs to first parse what filesize a image is before trying to add pyexvi2 metadata to it
import requests, os, re, base64, hashlib, imagehash, io, traceback, sys, platform, subprocess, concurrent.futures, json, m3u8, av, time, mimetypes, configparser
from random import randint, uniform
from tkinter import Tk, filedialog
from loguru import logger as log
from functools import partialmethod
from PIL import Image, ImageFile
from time import sleep as s
from rich.table import Column
from rich.progress import Progress, BarColumn, TextColumn
from configparser import RawConfigParser
from os.path import join, exists
from os import makedirs, getcwd
from utils.update_util import delete_deprecated_files, check_latest_release, apply_old_config_values
from utils.metadata_manager import MetadataManager

# tell PIL to be tolerant of files that are truncated
ImageFile.LOAD_TRUNCATED_IMAGES = True

# turn off for our purpose unnecessary PIL safety features
Image.MAX_IMAGE_PIXELS = None

# define requests session
sess = requests.Session()


# cross-platform compatible, re-name downloaders terminal output window title
def set_window_title(title):
    current_platform = platform.system()
    if current_platform == 'Windows':
        subprocess.call('title {}'.format(title), shell=True)
    elif current_platform == 'Linux' or current_platform == 'Darwin':
        subprocess.call(['printf', r'\33]0;{}\a'.format(title)])
set_window_title('Fansly Downloader')

# base64 code to display logo in console
print(base64.b64decode('CiAg4paI4paI4paI4paI4paI4paI4paI4pWXIOKWiOKWiOKWiOKWiOKWiOKVlyDilojilojilojilZcgICDilojilojilZfilojilojilojilojilojilojilojilZfilojilojilZcgIOKWiOKWiOKVlyAgIOKWiOKWiOKVlyAgICDilojilojilojilojilojilojilZcg4paI4paI4pWXICAgICAgICAgIOKWiOKWiOKWiOKWiOKWiOKVlyDilojilojilojilojilojilojilZcg4paI4paI4paI4paI4paI4paI4pWXIAogIOKWiOKWiOKVlOKVkOKVkOKVkOKVkOKVneKWiOKWiOKVlOKVkOKVkOKWiOKWiOKVl+KWiOKWiOKWiOKWiOKVlyAg4paI4paI4pWR4paI4paI4pWU4pWQ4pWQ4pWQ4pWQ4pWd4paI4paI4pWRICDilZrilojilojilZcg4paI4paI4pWU4pWdICAgIOKWiOKWiOKVlOKVkOKVkOKWiOKWiOKVl+KWiOKWiOKVkSAgICAgICAgIOKWiOKWiOKVlOKVkOKVkOKWiOKWiOKVl+KWiOKWiOKVlOKVkOKVkOKWiOKWiOKVl+KWiOKWiOKVlOKVkOKVkOKWiOKWiOKVlwogIOKWiOKWiOKWiOKWiOKWiOKVlyAg4paI4paI4paI4paI4paI4paI4paI4pWR4paI4paI4pWU4paI4paI4pWXIOKWiOKWiOKVkeKWiOKWiOKWiOKWiOKWiOKWiOKWiOKVl+KWiOKWiOKVkSAgIOKVmuKWiOKWiOKWiOKWiOKVlOKVnSAgICAg4paI4paI4pWRICDilojilojilZHilojilojilZEgICAgICAgICDilojilojilojilojilojilojilojilZHilojilojilojilojilojilojilZTilZ3ilojilojilojilojilojilojilZTilZ0KICDilojilojilZTilZDilZDilZ0gIOKWiOKWiOKVlOKVkOKVkOKWiOKWiOKVkeKWiOKWiOKVkeKVmuKWiOKWiOKVl+KWiOKWiOKVkeKVmuKVkOKVkOKVkOKVkOKWiOKWiOKVkeKWiOKWiOKVkSAgICDilZrilojilojilZTilZ0gICAgICDilojilojilZEgIOKWiOKWiOKVkeKWiOKWiOKVkSAgICAgICAgIOKWiOKWiOKVlOKVkOKVkOKWiOKWiOKVkeKWiOKWiOKVlOKVkOKVkOKVkOKVnSDilojilojilZTilZDilZDilZDilZ0gCiAg4paI4paI4pWRICAgICDilojilojilZEgIOKWiOKWiOKVkeKWiOKWiOKVkSDilZrilojilojilojilojilZHilojilojilojilojilojilojilojilZHilojilojilojilojilojilojilojilZfilojilojilZEgICAgICAg4paI4paI4paI4paI4paI4paI4pWU4pWd4paI4paI4paI4paI4paI4paI4paI4pWXICAgIOKWiOKWiOKVkSAg4paI4paI4pWR4paI4paI4pWRICAgICDilojilojilZEgICAgIAogIOKVmuKVkOKVnSAgICAg4pWa4pWQ4pWdICDilZrilZDilZ3ilZrilZDilZ0gIOKVmuKVkOKVkOKVkOKVneKVmuKVkOKVkOKVkOKVkOKVkOKVkOKVneKVmuKVkOKVkOKVkOKVkOKVkOKVkOKVneKVmuKVkOKVnSAgICAgICDilZrilZDilZDilZDilZDilZDilZ0g4pWa4pWQ4pWQ4pWQ4pWQ4pWQ4pWQ4pWdICAgIOKVmuKVkOKVnSAg4pWa4pWQ4pWd4pWa4pWQ4pWdICAgICDilZrilZDilZ0gICAgIAogICAgICAgICAgICAgICAgICAgICAgICBkZXZlbG9wZWQgb24gZ2l0aHViLmNvbS9Bdm5zeC9mYW5zbHktZG93bmxvYWRlcgo=').decode('utf-8'))

# most of the time, we utilize this to display colored output rather than logging or prints
def output(level: int, log_type: str, color: str, mytext: str):
    try:
        log.level(log_type, no = level, color = color)
    except TypeError:
        pass # level failsafe
    log.__class__.type = partialmethod(log.__class__.log, log_type)
    log.remove()
    log.add(sys.stdout, format = "<level>{level}</level> | <white>{time:HH:mm}</white> <level>|</level><light-white>| {message}</light-white>", level=log_type)
    log.type(mytext)

# mostly used to attempt to open fansly downloaders documentation
def open_url(url_to_open: str):
    s(10)
    try:
        import webbrowser
        webbrowser.open(url_to_open, new=0, autoraise=True)
    except Exception:
        pass

output(1,'\n Info','<light-blue>','Reading config.ini file ...')
config = RawConfigParser()
config_path = join(getcwd(), 'config.ini')
if len(config.read(config_path)) != 1:
    output(2,'\n [1]ERROR','<red>', f"config.ini file not found or can not be read.\n{21*' '}Please download it & make sure it is in the same directory as fansly downloader")
    input('\nPress Enter to close ...')
    exit()


## starting here: self updating functionality
# if started with --update start argument
if len(sys.argv) > 1 and sys.argv[1] == '--update':
    # config.ini backwards compatibility fix (≤ v0.4) -> fix spelling mistake "seperate" to "separate"
    if 'seperate_messages' in config['Options']:
        config['Options']['separate_messages'] = config['Options'].pop('seperate_messages')
    if 'seperate_previews' in config['Options']:
        config['Options']['separate_previews'] = config['Options'].pop('seperate_previews')
    with open(config_path, 'w', encoding='utf-8') as f:
        config.write(f)
    
    # config.ini backwards compatibility fix (≤ v0.4) -> config option "naming_convention" & "update_recent_download" removed entirely
    options_to_remove = ['naming_convention', 'update_recent_download']
    for option in options_to_remove:
        if option in config['Options']:
            config['Options'].pop(option)
            with open(config_path, 'w', encoding='utf-8') as f:
                config.write(f)
            output(3, '\n WARNING', '<yellow>', f"Just removed \'{option}\' from the config.ini file,\n\
                   {6*' '}as the whole option is no longer supported after version 0.3.5")
    
    # get the version string of what we've just been updated to
    version_string = sys.argv[2]

    # check if old config.ini exists, compare each pre-existing value of it and apply it to new config.ini
    apply_old_config_values()
    
    # temporary: delete deprecated files
    delete_deprecated_files()

    # get release description and if existent; display it in terminal
    check_latest_release(update_version = version_string, intend = 'update')

    # read the config.ini file for a last time
    config.read(config_path)
else:
    # check if a new version is available
    check_latest_release(current_version = config.get('Other', 'version'), intend = 'check')


## read & verify config values
try:
    # TargetedCreator
    config_username = config.get('TargetedCreator', 'Username') # string

    # MyAccount
    config_token = config.get('MyAccount', 'Authorization_Token') # string
    config_useragent = config.get('MyAccount', 'User_Agent') # string

    # Options
    download_mode = config.get('Options', 'download_mode').capitalize() # Normal (Timeline & Messages), Timeline, Messages, Single (Single by post id) or Collections -> str
    show_downloads = config.getboolean('Options', 'show_downloads') # True, False -> boolean
    download_media_previews = config.getboolean('Options', 'download_media_previews') # True, False -> boolean
    open_folder_when_finished = config.getboolean('Options', 'open_folder_when_finished') # True, False -> boolean
    separate_messages = config.getboolean('Options', 'separate_messages') # True, False -> boolean
    separate_previews = config.getboolean('Options', 'separate_previews') # True, False -> boolean
    separate_timeline = config.getboolean('Options', 'separate_timeline') # True, False -> boolean
    utilise_duplicate_threshold = config.getboolean('Options', 'utilise_duplicate_threshold') # True, False -> boolean
    download_directory = config.get('Options', 'download_directory') # Local_directory, C:\MyCustomFolderFilePath -> str
    metadata_handling = config.get('Options', 'metadata_handling').capitalize() # Advanced, Simple -> str

    # Other
    current_version = config.get('Other', 'version') # str
except configparser.NoOptionError as e:
    error_string = str(e)
    output(2,'\n ERROR','<red>', f"Your config.ini file is very malformed, please download a fresh version of it from GitHub.\n{error_string}")
    input('\nPress Enter to close ...')
    exit()
except ValueError as e:
    error_string = str(e)
    if 'a boolean' in error_string:
        output(2,'\n [1]ERROR','<red>', f"\'{error_string.rsplit('boolean: ')[1]}\' is malformed in the configuration file! This value can only be True or False\n\
            {6*' '}Read the Wiki > Explanation of provided programs & their functionality > config.ini")
        open_url('https://github.com/Avnsx/fansly-downloader/wiki/Explanation-of-provided-programs-&-their-functionality#4-configini')
        input('\nPress Enter to close ...')
        exit()
    else:
        output(2,'\n [2]ERROR','<red>', f"You have entered a wrong value in the config.ini file -> \'{error_string}\'\n\
            {6*' '}Read the Wiki > Explanation of provided programs & their functionality > config.ini")
        open_url('https://github.com/Avnsx/fansly-downloader/wiki/Explanation-of-provided-programs-&-their-functionality#4-configini')
        input('\nPress Enter to close ...')
        exit()
except (KeyError, NameError) as key:
    output(2,'\n [3]ERROR','<red>', f"\'{key}\' is missing or malformed in the configuration file!\n\
        {6*' '}Read the Wiki > Explanation of provided programs & their functionality > config.ini")
    open_url('https://github.com/Avnsx/fansly-downloader/wiki/Explanation-of-provided-programs-&-their-functionality#4-configini')
    input('\nPress Enter to close ...')
    exit()


# update window title with specific downloader version
set_window_title(f"Fansly Downloader v{current_version}")


# delete previous redundant pyinstaller folders, older then an hour
def del_redudant_pyinstaller_files():
    try:
        base_path = sys._MEIPASS
    except Exception:
        return

    temp_dir = os.path.abspath(os.path.join(base_path, '..'))
    current_time = time.time()

    for folder in os.listdir(temp_dir):
        try:
            item = os.path.join(temp_dir, folder)
            if folder.startswith('_MEI') and os.path.isdir(item) and (current_time - os.path.getctime(item)) > 3600:
                for root, dirs, files in os.walk(item, topdown=False):
                    for file in files:
                        os.remove(os.path.join(root, file))
                    for dir in dirs:
                        os.rmdir(os.path.join(root, dir))
                os.rmdir(item)
        except Exception:
            pass
del_redudant_pyinstaller_files()


# occasionally notfiy user to star repository
def remind_stargazing():
    stargazers_count, total_downloads = 0, 0
    
    # depends on global variable current_version
    stats_headers = {'user-agent': f"Avnsx/Fansly Downloader {current_version}",
                     'referer': f"Avnsx/Fansly Downloader {current_version}",
                     'accept-language': 'en-US,en;q=0.9'}
    
    # get total_downloads count
    stargazers_check_request = requests.get('https://api.github.com/repos/avnsx/fansly-downloader/releases', allow_redirects = True, headers = stats_headers)
    if not stargazers_check_request.ok:
        return False
    stargazers_check_request = stargazers_check_request.json()
    for x in stargazers_check_request:
        total_downloads += x['assets'][0]['download_count'] or 0
    
    # get stargazers_count
    downloads_check_request = requests.get('https://api.github.com/repos/avnsx/fansly-downloader', allow_redirects = True, headers = stats_headers)
    if not downloads_check_request.ok:
        return False
    downloads_check_request = downloads_check_request.json()
    stargazers_count = downloads_check_request['stargazers_count'] or 0

    percentual_stars = round(stargazers_count / total_downloads * 100, 2)
    
    # display message (intentionally "lnfo" with lvl 4)
    output(4,'\n lnfo','<light-red>', f"Fansly Downloader was downloaded {total_downloads} times, but only {percentual_stars} % of You(!) have starred it.\n\
           {6*' '}Stars directly influence my willingness to continue maintaining the project.\n\
            {5*' '}Help the repository grow today, by leaving a star on it and sharing it to others online!")
    s(15)

if randint(1,100) <= 19:
    try:
        remind_stargazing()
    except Exception: # irrelevant enough, to pass regardless what errors may happen
        pass



## starting here: general validation of all input values in config.ini

# validate input value for config_username in config.ini
while True:
    usern_base_text = f'Invalid targeted creators username value; '
    usern_error = False

    if 'ReplaceMe' in config_username:
        output(3, '\n WARNING', '<yellow>', f"Config.ini value for TargetedCreator > Username > \'{config_username}\'; is unmodified.")
        usern_error = True

    # remove @ from username in config file & save changes
    if '@' in config_username and not usern_error:
        config_username = config_username.replace('@', '')
        config.set('TargetedCreator', 'username', config_username)
        with open(config_path, 'w', encoding='utf-8') as config_file:
            config.write(config_file)

    # intentionally dont want to just .strip() spaces, because like this, it might give the user a food for thought, that he's supposed to enter the username tag after @ and not creators display name
    if ' ' in config_username and not usern_error:
        output(3, ' WARNING', '<yellow>', f"{usern_base_text}must be a concatenated string. No spaces!\n")
        usern_error = True

    if not usern_error:
        if len(config_username) < 4 or len(config_username) > 30:
            output(3, ' WARNING', '<yellow>', f"{usern_base_text}must be between 4 and 30 characters long!\n")
            usern_error = True
        else:
            invalid_chars = set(config_username) - set("abcdefghijklmnopqrstuvwxyzABCDEFGHIJKLMNOPQRSTUVWXYZ0123456789-_")
            if invalid_chars:
                output(3, ' WARNING', '<yellow>', f"{usern_base_text}should only contain\n{20*' '}alphanumeric characters, hyphens, or underscores!\n")
                usern_error = True

    if not usern_error:
        output(1, '\n info', '<light-blue>', 'Username validation successful!')
        if config_username != config['TargetedCreator']['username']:
            config.set('TargetedCreator', 'username', config_username)
            with open(config_path, 'w', encoding='utf-8') as config_file:
                config.write(config_file)
        break
    else:
        output(5,'\n Config','<light-magenta>', f"Populate the value, with the username handle (e.g.: @MyCreatorsName)\n\
            {7*' '}of the fansly creator, whom you would like to download content from.")
        config_username = input(f"\n{19*' '} ► Enter a valid username: ")



# only if config_token is not set up already; verify if plyvel is installed
plyvel_installed, processed_from_path = False, None
if any([not config_token, 'ReplaceMe' in config_token]) or config_token and len(config_token) < 50:
    try:
        import plyvel
        plyvel_installed = True
    except ImportError:
        output(3,'\n WARNING','<yellow>', f"Fansly Downloaders automatic configuration for the authorization_token in the config.ini file will be skipped.\
            \n{20*' '}Your system is missing required plyvel (python module) builds by Siyao Chen (@liviaerxin).\
            \n{20*' '}Installable with \'pip3 install plyvel-ci\' or from github.com/liviaerxin/plyvel/releases/latest")

# semi-automatically set up value for config_token (authorization_token) based on the users input
if plyvel_installed and any([not config_token, 'ReplaceMe' in config_token, config_token and len(config_token) < 50]):
    
    # fansly-downloader plyvel dependant package imports
    from utils.config_util import (
        get_browser_paths,
        parse_browser_from_string,
        find_leveldb_folders,
        get_auth_token_from_leveldb_folder,
        process_storage_folders,
        link_fansly_downloader_to_account
    )

    output(3,'\n WARNING','<yellow>', f"Authorization token \'{config_token}\' is unmodified,\n\
        {12*' '}missing or malformed in the configuration file.\n\
        {12*' '}Will automatically configure by fetching fansly authorization token,\n\
        {12*' '}from all browser storages available on the local system.")

    browser_paths = get_browser_paths()
    processed_account = None
    
    for path in browser_paths:
        processed_token = None
    
        # if not firefox, process leveldb folders
        if 'firefox' not in path.lower():
            leveldb_folders = find_leveldb_folders(path)
            for folder in leveldb_folders:
                processed_token = get_auth_token_from_leveldb_folder(folder)
                if processed_token:
                    processed_account = link_fansly_downloader_to_account(processed_token)
                    break  # exit the inner loop if a valid processed_token is found
    
        # if firefox, process sqlite db instead
        else:
            processed_token = process_storage_folders(path)
            if processed_token:
                processed_account = link_fansly_downloader_to_account(processed_token)
    
        if all([processed_account, processed_token]):
            processed_from_path = parse_browser_from_string(path) # we might also utilise this for guessing the useragent

            # let user pick a account, to connect to fansly downloader
            output(5,'\n Config','<light-magenta>', f"Do you want to link the account \'{processed_account}\' to Fansly Downloader? (found in: {processed_from_path})")
            while True:
                user_input_acc_verify = input(f"{20*' '}► Type either \'Yes\' or \'No\': ").strip().lower()
                if user_input_acc_verify == "yes" or user_input_acc_verify == "no":
                    break # break user input verification
                else:
                    output(2,'\n ERROR','<red>', f"Please enter either \'Yes\' or \'No\', to decide if you want to link to \'{processed_account}\'")

            # based on user input; write account username & auth token to config.ini
            if user_input_acc_verify == "yes" and all([processed_account, processed_token]):
                config_token = processed_token
                config.set('MyAccount', 'authorization_token', config_token)
                with open(config_path, 'w', encoding='utf-8') as f:
                    config.write(f)
                output(1,'\n Info','<light-blue>', f"Success! Authorization token applied to config.ini file\n")
                break # break whole loop

    # if no account auth, was found in any of the users browsers
    if not processed_account:
        output(2,'\n ERROR','<red>', f"Your Fansly account was not found in any of your browser\'s local storage.\n\
        {10*' '}Did you not recently browse Fansly with an authenticated session?\
        {10*' '}Please read & apply the \'Get-Started\' tutorial instead.")
        open_url('https://github.com/Avnsx/fansly-downloader/wiki/Get-Started')
        input('\n Press Enter to close ..')
        exit()
    
    # if users decisions have led to auth token still being invalid
    elif any([not config_token, 'ReplaceMe' in config_token]) or config_token and len(config_token) < 50:
        output(2,'\n ERROR','<red>', f"Reached the end and the authentication token in config.ini file is still invalid!\n\
        {10*' '}Please read & apply the \'Get-Started\' tutorial instead.")
        open_url('https://github.com/Avnsx/fansly-downloader/wiki/Get-Started')
        input('\n Press Enter to close ..')
        exit()


# validate input value for "user_agent" in config.ini
ua_if_failed = 'Mozilla/5.0 (Windows NT 10.0; Win64; x64) AppleWebKit/537.36 (KHTML, like Gecko) Chrome/116.0.0.0 Safari/537.36' # if no matches / error just set random UA
def guess_user_agent(user_agents: dict, based_on_browser: str = processed_from_path or 'Chrome'):

    if processed_from_path == 'Microsoft Edge':
        based_on_browser = 'Edg' # msedge only reports "Edg" as its identifier

        # could do the same for opera, opera gx, brave. but those are not supported by @jnrbsn's repo. so we just return chrome ua
        # in general his repo, does not provide the most accurate latest user-agents, if I am borred some time in the future,
        # I might just write my own similar repo and use that instead

    try:
        os_name = platform.system()
        if os_name == "Windows":
            for user_agent in user_agents:
                if based_on_browser in user_agent and "Windows" in user_agent:
                    match = re.search(r'Windows NT ([\d.]+)', user_agent)
                    if match:
                        os_version = match.group(1)
                        if os_version in user_agent:
                            return user_agent
        elif os_name == "Darwin":  # macOS
            for user_agent in user_agents:
                if based_on_browser in user_agent and "Macintosh" in user_agent:
                    match = re.search(r'Mac OS X ([\d_.]+)', user_agent)
                    if match:
                        os_version = match.group(1).replace('_', '.')
                        if os_version in user_agent:
                            return user_agent
        elif os_name == "Linux":
            for user_agent in user_agents:
                if based_on_browser in user_agent and "Linux" in user_agent:
                    match = re.search(r'Linux ([\d.]+)', user_agent)
                    if match:
                        os_version = match.group(1)
                        if os_version in user_agent:
                            return user_agent
    except Exception:
        output(2,'\n [4]ERROR','<red>', f'Regexing user-agent from online source failed: {traceback.format_exc()}')

    output(3, '\n WARNING', '<yellow>', f"Missing user-agent for {based_on_browser} & os: {os_name}. Set chrome & windows ua instead")
    return ua_if_failed

if not config_useragent or config_useragent and len(config_useragent) < 40 or 'ReplaceMe' in config_useragent:
    output(3, '\n WARNING', '<yellow>', f"Browser user-agent in config.ini \'{config_useragent}\', is most likely incorrect.")
    if processed_from_path:
        output(5,'\n Config','<light-magenta>', f"Will adjust it with a educated guess;\n\
            {7*' '}based on the combination of your operating system & specific browser")
    else:
        output(5,'\n Config','<light-magenta>', f"Will adjust it with a educated guess, hard-set for chrome browser.\n\
            {7*' '}If you're not using chrome, you might want to replace it in the config.ini file later on.\n\
            {7*' '}more information regarding this topic is on the fansly downloader Wiki.")

    try:
        # thanks Jonathan Robson (@jnrbsn) - for continously providing these up-to-date user-agents
        user_agent_req = requests.get('https://jnrbsn.github.io/user-agents/user-agents.json', headers = {'User-Agent': f"Avnsx/Fansly Downloader {current_version}", 'accept-language': 'en-US,en;q=0.9'})
        if user_agent_req.ok:
            user_agent_req = user_agent_req.json()
            config_useragent = guess_user_agent(user_agent_req)
        else:
            config_useragent = ua_if_failed
    except requests.exceptions.RequestException:
        config_useragent = ua_if_failed

    # save useragent modification to config file
    config.set('MyAccount', 'user_agent', config_useragent)
    with open(config_path, 'w', encoding='utf-8') as config_file:
        config.write(config_file)

    output(1,'\n Info','<light-blue>', f"Success! Applied a browser user-agent to config.ini file\n")



## starting here: general epoch timestamp to local timezone manipulation
# calculates offset from global utc time, to local systems time
def compute_timezone_offset():
    offset = time.timezone if (time.localtime().tm_isdst == 0) else time.altzone
    diff_from_utc = int(offset / 60 / 60 * -1)
    hours_in_seconds = diff_from_utc * 3600 * -1
    return diff_from_utc, hours_in_seconds

# compute timezone offset and hours in seconds once
diff_from_utc, hours_in_seconds = compute_timezone_offset()

# detect 12 vs 24 hour time format usage (not sure if this properly works)
time_format = 12 if ('AM' in time.strftime('%X') or 'PM' in time.strftime('%X')) else 24

# convert every epoch timestamp passed, to the time it was for the local computers timezone
def get_adjusted_datetime(epoch_timestamp: int, diff_from_utc: int = diff_from_utc, hours_in_seconds: int = hours_in_seconds):
    adjusted_timestamp = epoch_timestamp + diff_from_utc * 3600
    adjusted_timestamp += hours_in_seconds
    # start of strings are ISO 8601; so that they're sortable by Name after download
    if time_format == 24:
        return time.strftime("%Y-%m-%d_at_%H-%M", time.localtime(adjusted_timestamp))
    else:
        return time.strftime("%Y-%m-%d_at_%I-%M-%p", time.localtime(adjusted_timestamp))



## starting here: current working directory generation & validation
# if the users custom provided filepath is invalid; a tkinter dialog will open during runtime, asking to adjust download path
def ask_correct_dir():
    global BASE_DIR_NAME
    root = Tk()
    root.withdraw()
    BASE_DIR_NAME = filedialog.askdirectory()
    if BASE_DIR_NAME:
        output(1,'\n Info','<light-blue>', f"Chose folder file path {BASE_DIR_NAME}")
        return BASE_DIR_NAME
    else:
        output(2,'\n [5]ERROR','<red>', f"Could not register your chosen folder file path. Please close and start all over again!")
        s(15)
        exit() # this has to force exit

# generate a base directory; every module (Timeline, Messages etc.) calls this to figure out the right directory path
BASE_DIR_NAME = None # required in global space
def generate_base_dir(creator_name_to_create_for: str, module_requested_by: str):
    global BASE_DIR_NAME, download_directory, separate_messages, separate_timeline
    if 'Local_dir' in download_directory: # if user didn't specify custom downloads path
        if "Collection" in module_requested_by:
            BASE_DIR_NAME = join(getcwd(), 'Collections')
        elif "Message" in module_requested_by and separate_messages:
            BASE_DIR_NAME = join(getcwd(), creator_name_to_create_for+'_fansly', 'Messages')
        elif "Timeline" in module_requested_by and separate_timeline:
            BASE_DIR_NAME = join(getcwd(), creator_name_to_create_for+'_fansly', 'Timeline')
        else:
            BASE_DIR_NAME = join(getcwd(), creator_name_to_create_for+'_fansly') # use local directory
    elif os.path.isdir(download_directory): # if user specified a correct custom downloads path
        if "Collection" in module_requested_by:
            BASE_DIR_NAME = join(download_directory, 'Collections')
        elif "Message" in module_requested_by and separate_messages:
            BASE_DIR_NAME = join(download_directory, creator_name_to_create_for+'_fansly', 'Messages')
        elif "Timeline" in module_requested_by and separate_timeline:
            BASE_DIR_NAME = join(download_directory, creator_name_to_create_for+'_fansly', 'Timeline')
        else:
            BASE_DIR_NAME = join(download_directory, creator_name_to_create_for+'_fansly') # use their custom path & specify new folder for the current creator in it
        output(1,' Info','<light-blue>', f"Acknowledging custom basis download directory: \'{download_directory}\'")
    else: # if their set directory, can't be found by the OS
        output(3,'\n WARNING','<yellow>', f"The custom basis download directory file path: \'{download_directory}\'; seems to be invalid!\
            \n{20*' '}Please change it, to a correct file path for example: \'C:/MyFanslyDownloads\'\
            \n{20*' '}You could also just change it back to the default argument: \'Local_directory\'\n\
            \n{20*' '}A explorer window to help you set the correct path, will open soon!\n\
            \n{20*' '}Preferably right click inside the explorer, to create a new folder\
            \n{20*' '}Select it and the folder will be used as the default download directory")
        s(10) # give user time to realise instructions were given
        download_directory = ask_correct_dir() # ask user to select correct path using tkinters explorer dialog
        config.set('Options', 'download_directory', download_directory) # set corrected path inside the config
        # save the config permanently into config.ini
        with open(config_path, 'w', encoding='utf-8') as f:
            config.write(f)
        if "Collection" in module_requested_by:
            BASE_DIR_NAME = join(download_directory, 'Collections')
        elif "Message" in module_requested_by and separate_messages:
            BASE_DIR_NAME = join(download_directory, creator_name_to_create_for+'_fansly', 'Messages')
        elif "Timeline" in module_requested_by and separate_timeline:
            BASE_DIR_NAME = join(download_directory, creator_name_to_create_for+'_fansly', 'Timeline')
        else:
            BASE_DIR_NAME = join(download_directory, creator_name_to_create_for+'_fansly') # use their custom path & specify new folder for the current creator in it

    # validate BASE_DIR_NAME; if current download folder wasn't created with content separation, disable it for this download session too
    correct_File_Hierarchy, tmp_BDR = True, BASE_DIR_NAME.partition('_fansly')[0] + '_fansly'
    if os.path.isdir(tmp_BDR):
        for directory in os.listdir(tmp_BDR):
            if os.path.isdir(join(tmp_BDR, directory)):
                if 'Pictures' in directory and any([separate_messages, separate_timeline]):
                    correct_File_Hierarchy = False
                if 'Videos' in directory and any([separate_messages, separate_timeline]):
                    correct_File_Hierarchy = False
        if not correct_File_Hierarchy:
            output(3, '\n WARNING', '<yellow>', f"Due to the presence of \'Pictures\' and \'Videos\' sub-directories in the current download folder;\
                \n{20*' '}content separation will remain disabled throughout this current downloading session.")
            separate_messages, separate_timeline = False, False
        
            # utilize recursion to fix BASE_DIR_NAME generation
            generate_base_dir(creator_name_to_create_for, module_requested_by)

    return BASE_DIR_NAME



# utilized to open the download directory in file explorer; once the download process has finished
def open_location(filepath: str):
    plat = platform.system()

    if not open_folder_when_finished:
        return False
    
    if not os.path.isfile(filepath) and not os.path.isdir(filepath):
        return False
    
    # tested below and they work to open folder locations
    if plat == 'Windows':
        os.startfile(filepath) # verified works
    elif plat == 'Linux':
        subprocess.run(['xdg-open', filepath], shell=False) # verified works
    elif plat == 'Darwin':
        subprocess.run(['open', filepath], shell=False) # verified works
    
    return True



# un/scramble auth token
F, c ='fNs', config_token
if c[-3:]==F:
    c=c.rstrip(F)
    A,B,C=['']*len(c),7,0
    for D in range(B):
        for E in range(D,len(A),B):A[E]=c[C];C+=1
    config_token = ''.join(A)


# general headers; which the whole code uses 
headers = {
    'Accept': 'application/json, text/plain, */*',
    'Referer': 'https://fansly.com/',
    'accept-language': 'en-US,en;q=0.9',
    'authorization': config_token,
    'User-Agent': config_useragent,
}



# m3u8 compability
def download_m3u8(m3u8_url: str, save_path: str):
    # parse m3u8_url for required strings
    parsed_url = {k: v for k, v in [s.split('=') for s in m3u8_url.split('?')[-1].split('&')]}
    policy = parsed_url.get('Policy')
    key_pair_id = parsed_url.get('Key-Pair-Id')
    signature = parsed_url.get('Signature')
    m3u8_url = m3u8_url.split('.m3u8')[0] + '.m3u8' # re-construct original .m3u8 base link
    split_m3u8_url = m3u8_url.rsplit('/', 1)[0] # used for constructing .ts chunk links
    save_path = save_path.rsplit('.m3u8')[0] # remove file_extension from save_path

    cookies = {
        'CloudFront-Key-Pair-Id': key_pair_id,
        'CloudFront-Policy': policy,
        'CloudFront-Signature': signature,
    }

    # download the m3u8 playlist
    playlist_content_req = sess.get(m3u8_url, headers=headers, cookies=cookies)
    if not playlist_content_req.ok:
        output(2,'\n [12]ERROR','<red>', f'Failed downloading m3u8; at playlist_content request. Response code: {playlist_content_req.status_code}\n{playlist_content_req.text}')
        return False
    playlist_content = playlist_content_req.text

    # parse the m3u8 playlist content using the m3u8 library
    playlist_obj = m3u8.loads(playlist_content)

    # get a list of all the .ts files in the playlist
    ts_files = [segment.uri for segment in playlist_obj.segments if segment.uri.endswith('.ts')]

    # define a nested function to download a single .ts file and return the content
    def download_ts(ts_file: str):
        ts_url = f"{split_m3u8_url}/{ts_file}"
        ts_response = sess.get(ts_url, headers=headers, cookies=cookies, stream=True)
        buffer = io.BytesIO()
        for chunk in ts_response.iter_content(chunk_size=1024):
            buffer.write(chunk)
        ts_content = buffer.getvalue()
        return ts_content

    # if m3u8 seems like it might be bigger in total file size; display loading bar
    text_column = TextColumn(f"", table_column=Column(ratio=0.355))
    bar_column = BarColumn(bar_width=60, table_column=Column(ratio=2))
    disable_loading_bar = False if len(ts_files) > 15 else True
    progress = Progress(text_column, bar_column, expand=True, transient=True, disable = disable_loading_bar)
    with progress:
        with concurrent.futures.ThreadPoolExecutor() as executor:
            ts_contents = [file for file in progress.track(executor.map(download_ts, ts_files), total=len(ts_files))]
    
    segment = bytearray()
    for ts_content in ts_contents:
        segment += ts_content
    
    input_container = av.open(io.BytesIO(segment), format='mpegts')
    video_stream = input_container.streams.video[0]
    audio_stream = input_container.streams.audio[0]

    # define output container and streams
    output_container = av.open(f"{save_path}.mp4", 'w') # add .mp4 file extension
    video_stream = output_container.add_stream(template=video_stream)
    audio_stream = output_container.add_stream(template=audio_stream)

    start_pts = None
    for packet in input_container.demux():
        if packet.dts is None:
            continue

        if start_pts is None:
            start_pts = packet.pts

        packet.pts -= start_pts
        packet.dts -= start_pts

        if packet.stream == input_container.streams.video[0]:
            packet.stream = video_stream
        elif packet.stream == input_container.streams.audio[0]:
            packet.stream = audio_stream
        output_container.mux(packet)

    # close containers
    input_container.close()
    output_container.close()

    return True

>>>>>>> 2602ee17

"""Fansly Downloader"""

__version__ = '0.5.0'
__date__ = '2023-08-30T21:24:00+02'
__maintainer__ = 'Avnsx (Mika C.)'
__copyright__ = f'Copyright (C) 2021-2023 by {__maintainer__}'
__authors__: list[str] = []
__credits__: list[str] = []

# TODO: Fix in future: audio needs to be properly transcoded from mp4 to mp3, instead of just saved as


import base64
import traceback

<<<<<<< HEAD
from random import randint
from time import sleep

from config import FanslyConfig, load_config, validate_adjust_config
from config.args import parse_args, map_args_to_config
from config.modes import DownloadMode
from download.core import *
from errors import *
from fileio.dedupe import dedupe_init
from textio import (
    input_enter_close,
    input_enter_continue,
    print_error,
    print_info,
    print_warning,
    set_window_title,
)
from updater import self_update
from utils.common import exit, open_location
from utils.web import remind_stargazing
=======
# deduplication functionality variables
recent_photo_media_ids, recent_video_media_ids, recent_audio_media_ids = set(), set(), set()
recent_photo_hashes, recent_video_hashes, recent_audio_hashes = set(), set(), set()

def sort_download(accessible_media: dict):
    # global required so we can use them at the end of the whole code in global space
    global pic_count, vid_count, save_dir, recent_photo_media_ids, recent_video_media_ids, recent_audio_media_ids, recent_photo_hashes, recent_video_hashes, recent_audio_hashes, duplicate_count
    
    # loop through the accessible_media and download the media files
    for post in accessible_media:
        # extract the necessary information from the post
        media_id = post['media_id']
        created_at = get_adjusted_datetime(post['created_at'])
        mimetype = post['mimetype']
        download_url = post['download_url']
        file_extension = post['file_extension']
        is_preview = post['is_preview']
        metadata_manager = MetadataManager()
        ext_sup = metadata_manager.is_file_supported('mp4' if file_extension == 'm3u8' else file_extension)
        append_metadata = metadata_handling == 'Advanced' and ext_sup if metadata_handling == 'Advanced' and ext_sup else False

        # verify that the duplicate count has not drastically spiked and in-case it did; verify that the spiked amount is significant enough to cancel scraping
        if utilise_duplicate_threshold and duplicate_count > DUPLICATE_THRESHOLD and DUPLICATE_THRESHOLD > 50:
            raise DuplicateCountError(duplicate_count)

        if append_metadata:
            filename = f"{created_at}_preview.{file_extension}" if is_preview else f"{created_at}.{file_extension}"
            metadata_manager.set_filepath(filename) # set basic filename, so the class can tell its file extension already
            metadata_manager.set_custom_metadata("ID", media_id)
        else:
            # general filename construction & if content is a preview; add that into its filename
            filename = f"{created_at}_preview_id_{media_id}.{file_extension}" if is_preview else f"{created_at}_id_{media_id}.{file_extension}"

        # deduplication - part 1: decide if this media is even worth further processing; by media id
        if any([media_id in recent_photo_media_ids, media_id in recent_video_media_ids]):
            output(1,' Info','<light-blue>', f"Deduplication [Media ID]: {mimetype.split('/')[-2]} \'{filename}\' → declined")
            duplicate_count += 1
            continue
        else:
            if 'image' in mimetype:
                recent_photo_media_ids.add(media_id)
            elif 'video' in mimetype:
                recent_video_media_ids.add(media_id)
            elif 'audio' in mimetype:
                recent_audio_media_ids.add(media_id)

        # for collections downloads we just put everything into the same folder
        if "Collection" in download_mode:
            save_path = join(BASE_DIR_NAME, filename)
            save_dir = join(BASE_DIR_NAME, filename) # compatibility for final "Download finished...!" print

            if not exists(BASE_DIR_NAME):
                makedirs(BASE_DIR_NAME, exist_ok = True)

        # for every other type of download; we do want to determine the sub-directory to save the media file based on the mimetype
        else:
            if 'image' in mimetype:
                save_dir = join(BASE_DIR_NAME, "Pictures")
            elif 'video' in mimetype:
                save_dir = join(BASE_DIR_NAME, "Videos")
            elif 'audio' in mimetype:
                save_dir = join(BASE_DIR_NAME, "Audio")
            else:
                # if the mimetype is neither image nor video, skip the download
                output(3,'\n WARNING','<yellow>', f"Unknown mimetype; skipping download for mimetype: \'{mimetype}\' | media_id: {media_id}")
                continue
            
            # decides to separate previews or not
            if is_preview and separate_previews:
                save_path = join(save_dir, 'Previews', filename)
                save_dir = join(save_dir, 'Previews')
            else:
                save_path = join(save_dir, filename)

            if not exists(save_dir):
                makedirs(save_dir, exist_ok = True)
        
        # if show_downloads is True / downloads should be shown
        if show_downloads:
            output(1,' Info','<light-blue>', f"Downloading {mimetype.split('/')[-2]} \'{filename}\'")

        if file_extension == 'm3u8':
            # handle the download of a m3u8 file
            file_downloaded = download_m3u8(m3u8_url = download_url, save_path = save_path)
            if file_downloaded:
                # after being transcoded, the file is now a mp4
                save_path = save_path.replace('.m3u8', '.mp4')
                file_extension = 'mp4'
                if append_metadata:
                    # add the temp-stored media_id to the now transcoded mp4 file, as Exif metadata
                    metadata_manager.set_filepath(save_path)
                    metadata_manager.add_metadata()
                    metadata_manager.save()
                    # add filehash to the transcoded mp4 file
                    hash_audio_video(save_path, content_format = 'video')
                pic_count += 1 if 'image' in mimetype else 0; vid_count += 1 if 'video' in mimetype else 0
        else:
            # handle the download of a normal media file
            response = sess.get(download_url, stream=True, headers=headers)

            if response.ok:
                text_column = TextColumn(f"", table_column=Column(ratio=0.355))
                bar_column = BarColumn(bar_width=60, table_column=Column(ratio=2))
                file_size = int(response.headers.get('content-length', 0))
                disable_loading_bar = False if file_size and file_size >= 20000000 else True # if file size is above 20MB; display loading bar
                progress = Progress(text_column, bar_column, expand=True, transient=True, disable = disable_loading_bar)
                task_id = progress.add_task('', total=file_size)
                progress.start()
                # iterate over the response data in chunks
                content = bytearray()
                for chunk in response.iter_content(chunk_size=1024):
                    if chunk:
                        content += chunk
                        progress.advance(task_id, len(chunk))
                progress.refresh()
                progress.stop()
                
                file_hash = None
                # utilise hashing for images
                if 'image' in mimetype:
                    # open the image
                    img = Image.open(io.BytesIO(content))

                    # calculate the hash of the resized image
                    photohash = str(imagehash.phash(img, hash_size = 16))

                    # deduplication - part 2.1: decide if this photo is even worth further processing; by hashing
                    if photohash in recent_photo_hashes:
                        output(1,' Info','<light-blue>', f"Deduplication [Hashing]: {mimetype.split('/')[-2]} \'{filename}\' → declined")
                        duplicate_count += 1
                        continue
                    else:
                        recent_photo_hashes.add(photohash)

                    # close the image
                    img.close()

                    file_hash = photohash

                # utilise hashing for videos
                elif 'video' in mimetype:
                    videohash = hashlib.md5(content).hexdigest()

                    # deduplication - part 2.2: decide if this video is even worth further processing; by hashing
                    if videohash in recent_video_hashes:
                        output(1,' Info','<light-blue>', f"Deduplication [Hashing]: {mimetype.split('/')[-2]} \'{filename}\' → declined")
                        duplicate_count += 1
                        continue
                    else:
                        recent_video_hashes.add(videohash)
>>>>>>> 2602ee17


# tell PIL to be tolerant of files that are truncated
#ImageFile.LOAD_TRUNCATED_IMAGES = True

<<<<<<< HEAD
# turn off for our purpose unnecessary PIL safety features
#Image.MAX_IMAGE_PIXELS = None

=======
                    file_hash = audiohash

                if append_metadata:
                    metadata_manager.set_custom_metadata("HSH", file_hash)
                    # finally write the full file to disk
                    with open(save_path, 'wb') as f:
                        f.write(content)
                    # set finalized filepath instead of dummy filename and write the previously temp-stored metadata
                    metadata_manager.set_filepath(save_path)
                    metadata_manager.add_metadata()
                    metadata_manager.save()
                else:
                    # hacky overwrite for save_path to introduce file hash to filename
                    base_path, extension = os.path.splitext(save_path)
                    save_path = f"{base_path}_hash_{file_hash}{extension}"
                    with open(save_path, 'wb') as f:
                        f.write(content)

                # we only count them if the file was actually written
                pic_count += 1 if 'image' in mimetype else 0; vid_count += 1 if 'video' in mimetype else 0
            else:
                output(2,'\n [13]ERROR','<red>', f"Download failed on filename: {filename} - due to an network error --> status_code: {response.status_code} | content: \n{response.content}")
                input()
                exit()
    s(uniform(2, 4)) # slow down to avoid the fansly rate-limit, which was introduced in late august 2023
>>>>>>> 2602ee17

def print_statistics(config: FanslyConfig, state: DownloadState) -> None:

    print(
        f"\n╔═\n  Finished {config.download_mode_str()} type download of {state.pic_count} pictures & {state.vid_count} videos " \
        f"from @{state.creator_name}!\n  Declined duplicates: {state.duplicate_count}" \
        f"\n  Saved content in directory: '{state.base_path}'"\
        f"\n\n  ✶ Please leave a Star on the GitHub Repository, if you are satisfied! ✶\n{74*' '}═╝")

    sleep(10)


def main(config: FanslyConfig) -> int:
    """The main logic of the downloader program.
    
<<<<<<< HEAD
    :param config: The program configuration.
    :type config: FanslyConfig

    :return: The exit code of the program.
    :rtype: int
    """
    exit_code = EXIT_SUCCESS

    # Update window title with specific downloader version
    set_window_title(f"Fansly Downloader v{config.program_version}")

    # base64 code to display logo in console
    print(base64.b64decode('CiAg4paI4paI4paI4paI4paI4paI4paI4pWXIOKWiOKWiOKWiOKWiOKWiOKVlyDilojilojilojilZcgICDilojilojilZfilojilojilojilojilojilojilojilZfilojilojilZcgIOKWiOKWiOKVlyAgIOKWiOKWiOKVlyAgICDilojilojilojilojilojilojilZcg4paI4paI4pWXICAgICAgICAgIOKWiOKWiOKWiOKWiOKWiOKVlyDilojilojilojilojilojilojilZcg4paI4paI4paI4paI4paI4paI4pWXIAogIOKWiOKWiOKVlOKVkOKVkOKVkOKVkOKVneKWiOKWiOKVlOKVkOKVkOKWiOKWiOKVl+KWiOKWiOKWiOKWiOKVlyAg4paI4paI4pWR4paI4paI4pWU4pWQ4pWQ4pWQ4pWQ4pWd4paI4paI4pWRICDilZrilojilojilZcg4paI4paI4pWU4pWdICAgIOKWiOKWiOKVlOKVkOKVkOKWiOKWiOKVl+KWiOKWiOKVkSAgICAgICAgIOKWiOKWiOKVlOKVkOKVkOKWiOKWiOKVl+KWiOKWiOKVlOKVkOKVkOKWiOKWiOKVl+KWiOKWiOKVlOKVkOKVkOKWiOKWiOKVlwogIOKWiOKWiOKWiOKWiOKWiOKVlyAg4paI4paI4paI4paI4paI4paI4paI4pWR4paI4paI4pWU4paI4paI4pWXIOKWiOKWiOKVkeKWiOKWiOKWiOKWiOKWiOKWiOKWiOKVl+KWiOKWiOKVkSAgIOKVmuKWiOKWiOKWiOKWiOKVlOKVnSAgICAg4paI4paI4pWRICDilojilojilZHilojilojilZEgICAgICAgICDilojilojilojilojilojilojilojilZHilojilojilojilojilojilojilZTilZ3ilojilojilojilojilojilojilZTilZ0KICDilojilojilZTilZDilZDilZ0gIOKWiOKWiOKVlOKVkOKVkOKWiOKWiOKVkeKWiOKWiOKVkeKVmuKWiOKWiOKVl+KWiOKWiOKVkeKVmuKVkOKVkOKVkOKVkOKWiOKWiOKVkeKWiOKWiOKVkSAgICDilZrilojilojilZTilZ0gICAgICDilojilojilZEgIOKWiOKWiOKVkeKWiOKWiOKVkSAgICAgICAgIOKWiOKWiOKVlOKVkOKVkOKWiOKWiOKVkeKWiOKWiOKVlOKVkOKVkOKVkOKVnSDilojilojilZTilZDilZDilZDilZ0gCiAg4paI4paI4pWRICAgICDilojilojilZEgIOKWiOKWiOKVkeKWiOKWiOKVkSDilZrilojilojilojilojilZHilojilojilojilojilojilojilojilZHilojilojilojilojilojilojilojilZfilojilojilZEgICAgICAg4paI4paI4paI4paI4paI4paI4pWU4pWd4paI4paI4paI4paI4paI4paI4paI4pWXICAgIOKWiOKWiOKVkSAg4paI4paI4pWR4paI4paI4pWRICAgICDilojilojilZEgICAgIAogIOKVmuKVkOKVnSAgICAg4pWa4pWQ4pWdICDilZrilZDilZ3ilZrilZDilZ0gIOKVmuKVkOKVkOKVkOKVneKVmuKVkOKVkOKVkOKVkOKVkOKVkOKVneKVmuKVkOKVkOKVkOKVkOKVkOKVkOKVneKVmuKVkOKVnSAgICAgICDilZrilZDilZDilZDilZDilZDilZ0g4pWa4pWQ4pWQ4pWQ4pWQ4pWQ4pWQ4pWdICAgIOKVmuKVkOKVnSAg4pWa4pWQ4pWd4pWa4pWQ4pWdICAgICDilZrilZDilZ0gICAgIAogICAgICAgICAgICAgICAgICAgICAgICBkZXZlbG9wZWQgb24gZ2l0aHViLmNvbS9Bdm5zeC9mYW5zbHktZG93bmxvYWRlcgo=').decode('utf-8'))
=======
    # fix rare bug, of free / paid content being counted as preview
    if is_preview:
        if media_info['access']:
            is_preview = False

    def simplify_mimetype(mimetype: str):
        if mimetype == 'application/vnd.apple.mpegurl':
            mimetype = 'video/mp4'
        elif mimetype == 'audio/mp4': # another bug in fansly api, where audio is served as mp4 filetype ..
            mimetype = 'audio/mp3' # i am aware that the correct mimetype would be "audio/mpeg", but we just simplify it
        return mimetype

    # variables in api "media" = "default_" & "preview" = "preview" in our code
    # parse normal basic (paid/free) media from the default location, before parsing its variants (later on we compare heights, to determine which one we want)
    if not is_preview:
        default_normal_locations = media_info['media']['locations']
        
        default_details = media_info['media']
        default_normal_id = int(default_details['id'])
        default_normal_created_at = int(default_details['createdAt']) + randint(-1800, 1800)
        default_normal_mimetype = simplify_mimetype(default_details['mimetype'])
        default_normal_height = default_details['height'] or 0

    # if its a preview, we take the default preview media instead
    elif is_preview:
        default_normal_locations = media_info['preview']['locations']

        default_details = media_info['preview']
        default_normal_id = int(media_info['preview']['id'])
        default_normal_created_at = int(default_details['createdAt']) + randint(-1800, 1800)
        default_normal_mimetype = simplify_mimetype(default_details['mimetype'])
        default_normal_height = default_details['height'] or 0

    if default_details['locations']:
        default_normal_locations = default_details['locations'][0]['location']

    # locally fixes fansly api highest current_variant_resolution height bug
    def parse_variant_metadata(variant_metadata: str):
        variant_metadata = json.loads(variant_metadata)
        max_variant = max(variant_metadata['variants'], key=lambda variant: variant['h'], default=None)
        # if a heighest height is not found, we just hope 1080p is available
        if not max_variant:
            return 1080
        # else parse through variants and find highest height
        if max_variant['w'] < max_variant['h']:
            max_variant['w'], max_variant['h'] = max_variant['h'], max_variant['w']
        return max_variant['h']

    def parse_variants(content: dict, content_type: str): # content_type: media / preview
        nonlocal metadata, highest_variants_resolution, highest_variants_resolution_url, download_url, media_id, created_at, highest_variants_resolution_height, default_normal_mimetype, mimetype
        if content.get('locations'):
            location_url = content['locations'][0]['location']

            current_variant_resolution = (content['width'] or 0) * (content['height'] or 0)
            if current_variant_resolution > highest_variants_resolution and default_normal_mimetype == simplify_mimetype(content['mimetype']):
                highest_variants_resolution = current_variant_resolution
                highest_variants_resolution_height = content['height'] or 0
                highest_variants_resolution_url = location_url
                media_id = int(content['id'])
                mimetype = simplify_mimetype(content['mimetype'])

                # if key-pair-id is not in there we'll know it's the new .m3u8 format, so we construct a generalised url, which we can pass relevant auth strings with
                # note: this url won't actually work, its purpose is to just pass the strings through the download_url variable
                if not 'Key-Pair-Id' in highest_variants_resolution_url:
                    try:
                        # use very specific metadata, bound to the specific media to get auth info
                        metadata = content['locations'][0]['metadata']
                        highest_variants_resolution_url = f"{highest_variants_resolution_url.split('.m3u8')[0]}_{parse_variant_metadata(content['metadata'])}.m3u8?ngsw-bypass=true&Policy={metadata['Policy']}&Key-Pair-Id={metadata['Key-Pair-Id']}&Signature={metadata['Signature']}"
                    except KeyError:pass # we pass here and catch below

                """
                parse fanslys date feature called "scheduled post" dates, these might greatly differ from actual post dates.
                just google it for better understanding, they have a whole FAQ about it.
                in the future we might just change this to actual post publishing dates, so users can better cross-reference the posts on the website.

                note: images would be overwriting each other due to uniqueness of filenames, so we are forced to add randint(-1800, 1800) to epoch timestamps
                """
                try:
                    created_at = int(content['updatedAt']) + randint(-1800, 1800)
                except Exception:
                    created_at = int(media_info[content_type]['createdAt']) + randint(-1800, 1800)
        download_url = highest_variants_resolution_url


    # somehow unlocked / paid media: get download url from media location
    if 'location' in media_info['media']:
        variants = media_info['media']['variants']
        for content in variants:
            parse_variants(content = content, content_type = 'media')

    # previews: if media location is not found, we work with the preview media info instead
    if not download_url and 'preview' in media_info:
        variants = media_info['preview']['variants']
        for content in variants:
            parse_variants(content = content, content_type = 'preview')

    """
    so the way this works is; we have these 4 base variables defined all over this function.
    parse_variants() will initially overwrite them with values from each contents variants above.
    then right below, we will compare the values and decide which media has the higher resolution. (default populated content vs content from variants)
    or if variants didn't provide a higher resolution at all, we just fall back to the default content
    """
    if all([default_normal_locations, highest_variants_resolution_url, default_normal_height, highest_variants_resolution_height]) and all([default_normal_height > highest_variants_resolution_height, default_normal_mimetype == mimetype]) or not download_url:
        # overwrite default variable values, which we will finally return; with the ones from the default media
        media_id = default_normal_id
        created_at = default_normal_created_at
        mimetype = default_normal_mimetype
        download_url = default_normal_locations

    # due to fansly may 2023 update
    if download_url:
        # parse file extension separately 
        file_extension = download_url.split('/')[-1].split('.')[-1].split('?')[0]

        if file_extension == 'mp4' and mimetype == 'audio/mp3':
            file_extension = 'mp3'

        # if metadata didn't exist we need the user to notify us through github, because that would be detrimental
        if not 'Key-Pair-Id' in download_url and not metadata:
            output(2,'\n [14]ERROR','<red>', f"Failed downloading a video! Please open a GitHub issue ticket called \'Metadata missing\' and copy paste this:\n\
                \n\tMetadata Missing\n\tpost_id: {post_id} & media_id: {media_id} & config_username: {config_username}\n")
            input('Press Enter to attempt continuing download ...')
    
    return {'media_id': media_id, 'created_at': created_at, 'mimetype': mimetype, 'file_extension': file_extension, 'is_preview': is_preview, 'download_url': download_url}



## starting here: deduplication functionality
# variables used: recent_photo_media_ids, recent_video_media_ids recent_audio_media_ids, recent_photo_hashes, recent_video_hashes, recent_audio_hashes
# these are defined globally above sort_download() though

# exclusively used for extracting media_id from pre-existing filenames
def extract_media_id(filename: str, filepath: str):
    # if media_id in filename
    match = re.search(r'_id_(\d+)', filename)
    if match:
        return int(match.group(1))
    # if media_id within Exif metadata
    metadata_manager = MetadataManager()
    metadata_manager.read_metadata(filepath=filepath)
    file_metadata = metadata_manager.formatted_metadata()
    if 'ID' in file_metadata:
        return file_metadata['ID']
    return

# exclusively used for extracting hash from pre-existing filenames
def extract_file_hash(filename: str, filepath: str):
    # if filehash in filename
    match = re.search(r'_hash_([a-fA-F0-9]+)', filename)
    if match:
        return match.group(1)
    # if filehash within Exif metadata
    metadata_manager = MetadataManager()
    metadata_manager.read_metadata(filepath=filepath)
    file_metadata = metadata_manager.formatted_metadata()
    if 'HSH' in file_metadata:
        return file_metadata['HSH']
    return
>>>>>>> 2602ee17

    load_config(config)

<<<<<<< HEAD
    args = parse_args()
    # Note that due to config._sync_settings(), command-line arguments
    # may overwrite config.ini settings later on during validation
    # when the config may be saved again.
    # Thus a separate config_args.ini will be used for the session.
    map_args_to_config(args, config)
=======
    # adjust filename for 255 bytes filename limit, on all common operating systems
    max_length = 250
    if len(base_name) + len(hash_suffix) > max_length:
        base_name = base_name[:max_length - len(hash_suffix)]
    
    return f"{base_name}{hash_suffix}"

# exclusively used for hashing images from pre-existing download directories
def hash_image(filepath: str):
    try:
        filename = os.path.basename(filepath)
        file_extension = filename.rsplit('.')[1]

        media_id = extract_media_id(filename, filepath)
        if media_id:
            recent_photo_media_ids.add(media_id)

        existing_hash = extract_file_hash(filename, filepath)
        if existing_hash:
            recent_photo_hashes.add(existing_hash)
        else:
            # if image hash doesn't pre-exist, generate one using imagehash
            img = Image.open(filepath)
            file_hash = str(imagehash.phash(img, hash_size = 16))
            recent_photo_hashes.add(file_hash)
            img.close()
            
            metadata_manager = MetadataManager()
            ext_sup = metadata_manager.is_file_supported(file_extension)
            if ext_sup:
                # if Exif metadata adding is supported for file extension
                metadata_manager.set_filepath(filepath)
                metadata_manager.set_custom_metadata("HSH", file_hash)
                metadata_manager.add_metadata()
                metadata_manager.save()
            else:
                # else fall back to adding filehash to filename
                new_filename = add_hash_to_filename(filename, file_hash)
                new_filepath = join(os.path.dirname(filepath), new_filename)
                os.rename(filepath, new_filepath)
                filepath = new_filepath
    except FileExistsError:
        os.remove(filepath)
    except Exception:
        output(2,'\n [15]ERROR','<red>', f"\nError processing image \'{filepath}\': {traceback.format_exc()}")

# exclusively used for hashing videos & audio from pre-existing download directories
def hash_audio_video(filepath: str, content_format: str):
    global recent_video_hashes, recent_audio_hashes, recent_video_media_ids, recent_audio_media_ids
    try:
        filename = os.path.basename(filepath)
        file_extension = filename.rsplit('.')[1]

        media_id = extract_media_id(filename, filepath)
        if media_id:
            if content_format == 'video':
                recent_video_media_ids.add(media_id)
            elif content_format == 'audio':
                recent_audio_media_ids.add(media_id)

        existing_hash = extract_file_hash(filename, filepath)
        if existing_hash:
            if content_format == 'video':
                recent_video_hashes.add(existing_hash)
            elif content_format == 'audio':
                recent_audio_hashes.add(existing_hash)
        else:
            # utilise md5 hashing for videos and audio
            h = hashlib.md5()
            with open(filepath, 'rb') as f:
                while (part := f.read(1_048_576)):
                    h.update(part)
            file_hash = h.hexdigest()
            if content_format == 'video':
                recent_video_hashes.add(file_hash)
            elif content_format == 'audio':
                recent_audio_hashes.add(file_hash)
            
            metadata_manager = MetadataManager()
            ext_sup = metadata_manager.is_file_supported(file_extension)
            if ext_sup:
                # if Exif metadata adding is supported for file extension
                metadata_manager.set_filepath(filepath)
                metadata_manager.set_custom_metadata("HSH", file_hash)
                metadata_manager.add_metadata()
                metadata_manager.save()
            else:
                # else fall back to adding filehash to filename
                new_filename = add_hash_to_filename(filename, file_hash)
                new_filepath = join(os.path.dirname(filepath), new_filename)
                os.rename(filepath, new_filepath)
                filepath = new_filepath
    except FileExistsError:
        os.remove(filepath)
    except Exception:
        output(2,'\n [16]ERROR','<red>', f"\nError processing {content_format} \'{filepath}\': {traceback.format_exc()}")

# exclusively used for processing pre-existing files from previous downloads
def process_file(file_path: str):
    mimetype, _ = mimetypes.guess_type(file_path)
    if mimetype is not None:
        if mimetype.startswith('image'):
            hash_image(file_path)
        elif mimetype.startswith('video'):
            hash_audio_video(file_path, content_format = 'video')
        elif mimetype.startswith('audio'):
            hash_audio_video(file_path, content_format = 'audio')

# exclusively used for processing pre-existing folders from previous downloads
def process_folder(folder_path: str):
    with concurrent.futures.ThreadPoolExecutor() as executor:
        for root, dirs, files in os.walk(folder_path):
            file_paths = [join(root, file) for file in files]
            executor.map(process_file, file_paths)
    return True


if os.path.isdir(generate_base_dir(config_username, download_mode)):
    output(1,' Info','<light-blue>', f"Deduplication is automatically enabled for;\n{17*' '}{BASE_DIR_NAME}")
    
    if process_folder(BASE_DIR_NAME):
        output(1,' Info','<light-blue>', f"Deduplication process is complete! Each new download will now be compared\
            \n{17*' '}against a total of {len(recent_photo_hashes)} photo & {len(recent_video_hashes)} video hashes and corresponding media IDs.")
>>>>>>> 2602ee17

    self_update(config)

    # occasionally notfiy user to star repository
    if randint(1,100) <= 19:
<<<<<<< HEAD
=======
        output(3, '\n WARNING', '<yellow>', f"Reminder; If you remove id_NUMBERS or hash_STRING from filenames of previously downloaded files,\
            \n{20*' '}they will no longer be compatible with fansly downloaders deduplication algorithm. Generally modifying the filename,\
            \n{20*' '}is not advised and might cause unexpected behaviour.")


## starting here: stuff that literally every download mode uses, which should be executed at the very first everytime
if download_mode:
    output(1,' Info','<light-blue>', f"Using user-agent: \'{config_useragent[:28]} [...] {config_useragent[-35:]}\'")
    output(1,' Info','<light-blue>', f"Open download folder when finished, is set to: \'{open_folder_when_finished}\'")
    output(1,' Info','<light-blue>', f"Downloading files marked as preview, is set to: \'{download_media_previews}\'")

    if download_media_previews:output(3,'\n WARNING','<yellow>', 'Previews downloading is enabled; repetitive and/or emoji spammed media might be downloaded!')



## starting here: download_mode = Single
if download_mode == 'Single':
    output(1,' Info','<light-blue>', f"You have launched in Single Post download mode\
        \n{17*' '}Please enter the ID of the post you would like to download\
        \n{17*' '}After you click on a post, it will show in your browsers url bar")
    
    while True:
        post_id = input(f"\n{17*' '}► Post ID: ") # str
        if post_id.isdigit() and len(post_id) >= 10 and not any(char.isspace() for char in post_id):
            break
        else:
            output(2,'\n [17]ERROR','<red>', f"The input string \'{post_id}\' can not be a valid post ID.\
                \n{22*' '}The last few numbers in the url is the post ID\
                \n{22*' '}Example: \'https://fansly.com/post/1283998432982\'\
                \n{22*' '}In the example \'1283998432982\' would be the post ID")

    post_req = sess.get('https://apiv3.fansly.com/api/v1/post', params={'ids': post_id, 'ngsw-bypass': 'true',}, headers=headers)

    if post_req.status_code == 200:
        creator_username, creator_display_name = None, None # from: "accounts"
        accessible_media = None
        contained_posts = []

        # post object contains: posts, aggregatedPosts, accountMediaBundles, accountMedia, accounts, tips, tipGoals, stories, polls
        post_object = post_req.json()['response']
        
        # if access to post content / post contains content
        if post_object['accountMedia']:

            # parse post creator name
            if not creator_username:
                creator_id = post_object['accountMedia'][0]['accountId'] # the post creators reliable accountId
                creator_display_name, creator_username = next((account.get('displayName'), account.get('username')) for account in post_object.get('accounts', []) if account.get('id') == creator_id)
    
                if creator_display_name and creator_username:
                    output(1,' Info','<light-blue>', f"Inspecting a post by {creator_display_name} (@{creator_username})")
                else:
                    output(1,' Info','<light-blue>', f"Inspecting a post by {creator_username.capitalize()}")
    
            # parse relevant details about the post
            if not accessible_media:
                # loop through the list of dictionaries and find the highest quality media URL for each one
                for obj in post_object['accountMedia']:
                    try:
                        # add details into a list
                        contained_posts += [parse_media_info(obj, post_id)]
                    except Exception:
                        output(2,'\n [18]ERROR','<red>', f"Unexpected error during parsing Single Post content; \n{traceback.format_exc()}")
                        input('\n Press Enter to attempt to continue ..')
    
                # summarise all scrapable & wanted media
                accessible_media = [item for item in contained_posts if item.get('download_url') and (item.get('is_preview') == download_media_previews or not item.get('is_preview'))]

            # at this point we have already parsed the whole post object and determined what is scrapable with the code above
            output(1,' Info','<light-blue>', f"Amount of Media linked to Single post: {len(post_object['accountMedia'])} (scrapable: {len(accessible_media)})")
        
            """
            generate a base dir based on various factors, except this time we ovewrite the username from config.ini
            with the custom username we analysed through single post download mode's post_object. this is because
            the user could've decide to just download some random creators post instead of the one that he currently
            set as creator for > TargetCreator > username in config.ini
            """
            generate_base_dir(creator_username, module_requested_by = 'Single')
        
            try:
                # download it
                sort_download(accessible_media)
            except DuplicateCountError:
                output(1,' Info','<light-blue>', f"Already downloaded all possible Single Post content! [Duplicate threshold exceeded {DUPLICATE_THRESHOLD}]")
            except Exception:
                output(2,'\n [19]ERROR','<red>', f"Unexpected error during sorting Single Post download; \n{traceback.format_exc()}")
                input('\n Press Enter to attempt to continue ..')
        
        else:
            output(2, '\n WARNING', '<yellow>', f"Could not find any accessible content in the single post.")
    
    else:
        output(2,'\n [20]ERROR','<red>', f"Failed single post download. Fetch post information request, response code: {post_req.status_code}\n{post_req.text}")
        input('\n Press Enter to attempt to continue ..')




## starting here: download_mode = Collection(s)
if 'Collection' in download_mode:
    output(1,'\n Info','<light-blue>', f"Starting Collections sequence. Buckle up and enjoy the ride!")

    # send a first request to get all available "accountMediaId" ids, which are basically media ids of every graphic listed on /collections
    collections_req = sess.get('https://apiv3.fansly.com/api/v1/account/media/orders/', params={'limit': '9999','offset': '0','ngsw-bypass': 'true'}, headers=headers)
    if collections_req.ok:
        collections_req = collections_req.json()
        
        # format all ids from /account/media/orders (collections)
        accountMediaIds = ','.join([order['accountMediaId'] for order in collections_req['response']['accountMediaOrders']])
        
        # input them into /media?ids= to get all relevant information about each purchased media in a 2nd request
        post_object = sess.get(f"https://apiv3.fansly.com/api/v1/account/media?ids={accountMediaIds}", headers=headers)
        post_object = post_object.json()
        
        contained_posts = []
        
        for obj in post_object['response']:
            try:
                # add details into a list
                contained_posts += [parse_media_info(obj)]
            except Exception:
                output(2,'\n [21]ERROR','<red>', f"Unexpected error during parsing Collections content; \n{traceback.format_exc()}")
                input('\n Press Enter to attempt to continue ..')
        
        # count only amount of scrapable media (is_preview check not really necessary since everything in collections is always paid, but w/e)
        accessible_media = [item for item in contained_posts if item.get('download_url') and (item.get('is_preview') == download_media_previews or not item.get('is_preview'))]
    
        output(1,' Info','<light-blue>', f"Amount of Media in Media Collection: {len(post_object['response'])} (scrapable: {len(accessible_media)})")
        
        generate_base_dir(config_username, module_requested_by = 'Collection')
        
>>>>>>> 2602ee17
        try:
            remind_stargazing(config)
        except Exception: # irrelevant enough, to pass regardless what errors may happen
            pass

    validate_adjust_config(config)

    if config.user_names is None \
            or config.download_mode == DownloadMode.NOTSET:
        raise RuntimeError('Internal error - user name and download mode should not be empty after validation.')

    for creator_name in sorted(config.user_names):
        try:
            state = DownloadState(creator_name)

            # Special treatment for deviating folder names later
            if not config.download_mode == DownloadMode.SINGLE:
                dedupe_init(config, state)

            print_download_info(config)

            get_creator_account_info(config, state)

            # Download mode:
            # Normal: Downloads Timeline + Messages one after another.
            # Timeline: Scrapes only the creator's timeline content.
            # Messages: Scrapes only the creator's messages content.
            # Single: Fetch a single post by the post's ID. Click on a post to see its ID in the url bar e.g. ../post/1283493240234
            # Collection: Download all content listed within the "Purchased Media Collection"

<<<<<<< HEAD
            print_info(f'Download mode is: {config.download_mode_str()}')
            print()
=======
    timeline_cursor = 0
    while True:
        if timeline_cursor == 0:
            output(1, '\n Info', '<light-blue>', "Inspecting most recent Timeline cursor")
        else:
            output(1, '\n Info', '<light-blue>', f"Inspecting Timeline cursor: {timeline_cursor}")

        try:
            timeline_req = sess.get(f"https://apiv3.fansly.com/api/v1/timeline/{creator_id}?before={timeline_cursor}&after=0&wallId=&contentSearch=&ngsw-bypass=true", headers=headers)
            if timeline_req.status_code == 200:
                accessible_media = None
                contained_posts = []
>>>>>>> 2602ee17

            if config.download_mode == DownloadMode.SINGLE:
                download_single_post(config, state)

            elif config.download_mode == DownloadMode.COLLECTION:
                download_collections(config, state)

            else:
                if any([config.download_mode == DownloadMode.MESSAGES, config.download_mode == DownloadMode.NORMAL]):
                    download_messages(config, state)

                if any([config.download_mode == DownloadMode.TIMELINE, config.download_mode == DownloadMode.NORMAL]):
                    download_timeline(config, state)

            print_statistics(config, state)

            # open download folder
            if state.base_path is not None:
                open_location(state.base_path, config.open_folder_when_finished, config.interactive)

        # Still continue if one creator failed
        except ApiAccountInfoError as e:
            print_error(str(e))
            input_enter_continue(config.interactive)
            exit_code = SOME_USERS_FAILED

    return exit_code


if __name__ == '__main__':
    config = FanslyConfig(program_version=__version__)
    exit_code = EXIT_SUCCESS

    try:
        exit_code = main(config)

    except KeyboardInterrupt:
        # TODO: Should there be any clean-up or in-program handling during Ctrl+C?
        print()
        print_warning('Program aborted.')
        exit_code = EXIT_ABORT

    except ApiError as e:
        print()
        print_error(str(e))
        exit_code = API_ERROR

    except ConfigError as e:
        print()
        print_error(str(e))
        exit_code = CONFIG_ERROR

    except DownloadError as e:
        print()
        print_error(str(e))
        exit_code = DOWNLOAD_ERROR

    except Exception as e:
        print()
        print_error(f'An unexpected error occurred: {e}\n{traceback.format_exc()}')
        exit_code = UNEXPECTED_ERROR

    input_enter_close(config.prompt_on_exit)
    exit(exit_code)
<|MERGE_RESOLUTION|>--- conflicted
+++ resolved
@@ -1,1473 +1,185 @@
-<<<<<<< HEAD
-#!/usr/bin/env python3
-=======
-# fix in future: audio needs to be properly transcoded pre-saving from mp4 to mp3 & sort_download() needs to first parse what filesize a image is before trying to add pyexvi2 metadata to it
-import requests, os, re, base64, hashlib, imagehash, io, traceback, sys, platform, subprocess, concurrent.futures, json, m3u8, av, time, mimetypes, configparser
-from random import randint, uniform
-from tkinter import Tk, filedialog
-from loguru import logger as log
-from functools import partialmethod
-from PIL import Image, ImageFile
-from time import sleep as s
-from rich.table import Column
-from rich.progress import Progress, BarColumn, TextColumn
-from configparser import RawConfigParser
-from os.path import join, exists
-from os import makedirs, getcwd
-from utils.update_util import delete_deprecated_files, check_latest_release, apply_old_config_values
-from utils.metadata_manager import MetadataManager
-
-# tell PIL to be tolerant of files that are truncated
-ImageFile.LOAD_TRUNCATED_IMAGES = True
-
-# turn off for our purpose unnecessary PIL safety features
-Image.MAX_IMAGE_PIXELS = None
-
-# define requests session
-sess = requests.Session()
-
-
-# cross-platform compatible, re-name downloaders terminal output window title
-def set_window_title(title):
-    current_platform = platform.system()
-    if current_platform == 'Windows':
-        subprocess.call('title {}'.format(title), shell=True)
-    elif current_platform == 'Linux' or current_platform == 'Darwin':
-        subprocess.call(['printf', r'\33]0;{}\a'.format(title)])
-set_window_title('Fansly Downloader')
-
-# base64 code to display logo in console
-print(base64.b64decode('CiAg4paI4paI4paI4paI4paI4paI4paI4pWXIOKWiOKWiOKWiOKWiOKWiOKVlyDilojilojilojilZcgICDilojilojilZfilojilojilojilojilojilojilojilZfilojilojilZcgIOKWiOKWiOKVlyAgIOKWiOKWiOKVlyAgICDilojilojilojilojilojilojilZcg4paI4paI4pWXICAgICAgICAgIOKWiOKWiOKWiOKWiOKWiOKVlyDilojilojilojilojilojilojilZcg4paI4paI4paI4paI4paI4paI4pWXIAogIOKWiOKWiOKVlOKVkOKVkOKVkOKVkOKVneKWiOKWiOKVlOKVkOKVkOKWiOKWiOKVl+KWiOKWiOKWiOKWiOKVlyAg4paI4paI4pWR4paI4paI4pWU4pWQ4pWQ4pWQ4pWQ4pWd4paI4paI4pWRICDilZrilojilojilZcg4paI4paI4pWU4pWdICAgIOKWiOKWiOKVlOKVkOKVkOKWiOKWiOKVl+KWiOKWiOKVkSAgICAgICAgIOKWiOKWiOKVlOKVkOKVkOKWiOKWiOKVl+KWiOKWiOKVlOKVkOKVkOKWiOKWiOKVl+KWiOKWiOKVlOKVkOKVkOKWiOKWiOKVlwogIOKWiOKWiOKWiOKWiOKWiOKVlyAg4paI4paI4paI4paI4paI4paI4paI4pWR4paI4paI4pWU4paI4paI4pWXIOKWiOKWiOKVkeKWiOKWiOKWiOKWiOKWiOKWiOKWiOKVl+KWiOKWiOKVkSAgIOKVmuKWiOKWiOKWiOKWiOKVlOKVnSAgICAg4paI4paI4pWRICDilojilojilZHilojilojilZEgICAgICAgICDilojilojilojilojilojilojilojilZHilojilojilojilojilojilojilZTilZ3ilojilojilojilojilojilojilZTilZ0KICDilojilojilZTilZDilZDilZ0gIOKWiOKWiOKVlOKVkOKVkOKWiOKWiOKVkeKWiOKWiOKVkeKVmuKWiOKWiOKVl+KWiOKWiOKVkeKVmuKVkOKVkOKVkOKVkOKWiOKWiOKVkeKWiOKWiOKVkSAgICDilZrilojilojilZTilZ0gICAgICDilojilojilZEgIOKWiOKWiOKVkeKWiOKWiOKVkSAgICAgICAgIOKWiOKWiOKVlOKVkOKVkOKWiOKWiOKVkeKWiOKWiOKVlOKVkOKVkOKVkOKVnSDilojilojilZTilZDilZDilZDilZ0gCiAg4paI4paI4pWRICAgICDilojilojilZEgIOKWiOKWiOKVkeKWiOKWiOKVkSDilZrilojilojilojilojilZHilojilojilojilojilojilojilojilZHilojilojilojilojilojilojilojilZfilojilojilZEgICAgICAg4paI4paI4paI4paI4paI4paI4pWU4pWd4paI4paI4paI4paI4paI4paI4paI4pWXICAgIOKWiOKWiOKVkSAg4paI4paI4pWR4paI4paI4pWRICAgICDilojilojilZEgICAgIAogIOKVmuKVkOKVnSAgICAg4pWa4pWQ4pWdICDilZrilZDilZ3ilZrilZDilZ0gIOKVmuKVkOKVkOKVkOKVneKVmuKVkOKVkOKVkOKVkOKVkOKVkOKVneKVmuKVkOKVkOKVkOKVkOKVkOKVkOKVneKVmuKVkOKVnSAgICAgICDilZrilZDilZDilZDilZDilZDilZ0g4pWa4pWQ4pWQ4pWQ4pWQ4pWQ4pWQ4pWdICAgIOKVmuKVkOKVnSAg4pWa4pWQ4pWd4pWa4pWQ4pWdICAgICDilZrilZDilZ0gICAgIAogICAgICAgICAgICAgICAgICAgICAgICBkZXZlbG9wZWQgb24gZ2l0aHViLmNvbS9Bdm5zeC9mYW5zbHktZG93bmxvYWRlcgo=').decode('utf-8'))
-
-# most of the time, we utilize this to display colored output rather than logging or prints
-def output(level: int, log_type: str, color: str, mytext: str):
-    try:
-        log.level(log_type, no = level, color = color)
-    except TypeError:
-        pass # level failsafe
-    log.__class__.type = partialmethod(log.__class__.log, log_type)
-    log.remove()
-    log.add(sys.stdout, format = "<level>{level}</level> | <white>{time:HH:mm}</white> <level>|</level><light-white>| {message}</light-white>", level=log_type)
-    log.type(mytext)
-
-# mostly used to attempt to open fansly downloaders documentation
-def open_url(url_to_open: str):
-    s(10)
-    try:
-        import webbrowser
-        webbrowser.open(url_to_open, new=0, autoraise=True)
-    except Exception:
-        pass
-
-output(1,'\n Info','<light-blue>','Reading config.ini file ...')
-config = RawConfigParser()
-config_path = join(getcwd(), 'config.ini')
-if len(config.read(config_path)) != 1:
-    output(2,'\n [1]ERROR','<red>', f"config.ini file not found or can not be read.\n{21*' '}Please download it & make sure it is in the same directory as fansly downloader")
-    input('\nPress Enter to close ...')
-    exit()
-
-
-## starting here: self updating functionality
-# if started with --update start argument
-if len(sys.argv) > 1 and sys.argv[1] == '--update':
-    # config.ini backwards compatibility fix (≤ v0.4) -> fix spelling mistake "seperate" to "separate"
-    if 'seperate_messages' in config['Options']:
-        config['Options']['separate_messages'] = config['Options'].pop('seperate_messages')
-    if 'seperate_previews' in config['Options']:
-        config['Options']['separate_previews'] = config['Options'].pop('seperate_previews')
-    with open(config_path, 'w', encoding='utf-8') as f:
-        config.write(f)
-    
-    # config.ini backwards compatibility fix (≤ v0.4) -> config option "naming_convention" & "update_recent_download" removed entirely
-    options_to_remove = ['naming_convention', 'update_recent_download']
-    for option in options_to_remove:
-        if option in config['Options']:
-            config['Options'].pop(option)
-            with open(config_path, 'w', encoding='utf-8') as f:
-                config.write(f)
-            output(3, '\n WARNING', '<yellow>', f"Just removed \'{option}\' from the config.ini file,\n\
-                   {6*' '}as the whole option is no longer supported after version 0.3.5")
-    
-    # get the version string of what we've just been updated to
-    version_string = sys.argv[2]
-
-    # check if old config.ini exists, compare each pre-existing value of it and apply it to new config.ini
-    apply_old_config_values()
-    
-    # temporary: delete deprecated files
-    delete_deprecated_files()
-
-    # get release description and if existent; display it in terminal
-    check_latest_release(update_version = version_string, intend = 'update')
-
-    # read the config.ini file for a last time
-    config.read(config_path)
-else:
-    # check if a new version is available
-    check_latest_release(current_version = config.get('Other', 'version'), intend = 'check')
-
-
-## read & verify config values
-try:
-    # TargetedCreator
-    config_username = config.get('TargetedCreator', 'Username') # string
-
-    # MyAccount
-    config_token = config.get('MyAccount', 'Authorization_Token') # string
-    config_useragent = config.get('MyAccount', 'User_Agent') # string
-
-    # Options
-    download_mode = config.get('Options', 'download_mode').capitalize() # Normal (Timeline & Messages), Timeline, Messages, Single (Single by post id) or Collections -> str
-    show_downloads = config.getboolean('Options', 'show_downloads') # True, False -> boolean
-    download_media_previews = config.getboolean('Options', 'download_media_previews') # True, False -> boolean
-    open_folder_when_finished = config.getboolean('Options', 'open_folder_when_finished') # True, False -> boolean
-    separate_messages = config.getboolean('Options', 'separate_messages') # True, False -> boolean
-    separate_previews = config.getboolean('Options', 'separate_previews') # True, False -> boolean
-    separate_timeline = config.getboolean('Options', 'separate_timeline') # True, False -> boolean
-    utilise_duplicate_threshold = config.getboolean('Options', 'utilise_duplicate_threshold') # True, False -> boolean
-    download_directory = config.get('Options', 'download_directory') # Local_directory, C:\MyCustomFolderFilePath -> str
-    metadata_handling = config.get('Options', 'metadata_handling').capitalize() # Advanced, Simple -> str
-
-    # Other
-    current_version = config.get('Other', 'version') # str
-except configparser.NoOptionError as e:
-    error_string = str(e)
-    output(2,'\n ERROR','<red>', f"Your config.ini file is very malformed, please download a fresh version of it from GitHub.\n{error_string}")
-    input('\nPress Enter to close ...')
-    exit()
-except ValueError as e:
-    error_string = str(e)
-    if 'a boolean' in error_string:
-        output(2,'\n [1]ERROR','<red>', f"\'{error_string.rsplit('boolean: ')[1]}\' is malformed in the configuration file! This value can only be True or False\n\
-            {6*' '}Read the Wiki > Explanation of provided programs & their functionality > config.ini")
-        open_url('https://github.com/Avnsx/fansly-downloader/wiki/Explanation-of-provided-programs-&-their-functionality#4-configini')
-        input('\nPress Enter to close ...')
-        exit()
-    else:
-        output(2,'\n [2]ERROR','<red>', f"You have entered a wrong value in the config.ini file -> \'{error_string}\'\n\
-            {6*' '}Read the Wiki > Explanation of provided programs & their functionality > config.ini")
-        open_url('https://github.com/Avnsx/fansly-downloader/wiki/Explanation-of-provided-programs-&-their-functionality#4-configini')
-        input('\nPress Enter to close ...')
-        exit()
-except (KeyError, NameError) as key:
-    output(2,'\n [3]ERROR','<red>', f"\'{key}\' is missing or malformed in the configuration file!\n\
-        {6*' '}Read the Wiki > Explanation of provided programs & their functionality > config.ini")
-    open_url('https://github.com/Avnsx/fansly-downloader/wiki/Explanation-of-provided-programs-&-their-functionality#4-configini')
-    input('\nPress Enter to close ...')
-    exit()
-
-
-# update window title with specific downloader version
-set_window_title(f"Fansly Downloader v{current_version}")
-
-
-# delete previous redundant pyinstaller folders, older then an hour
-def del_redudant_pyinstaller_files():
-    try:
-        base_path = sys._MEIPASS
-    except Exception:
-        return
-
-    temp_dir = os.path.abspath(os.path.join(base_path, '..'))
-    current_time = time.time()
-
-    for folder in os.listdir(temp_dir):
-        try:
-            item = os.path.join(temp_dir, folder)
-            if folder.startswith('_MEI') and os.path.isdir(item) and (current_time - os.path.getctime(item)) > 3600:
-                for root, dirs, files in os.walk(item, topdown=False):
-                    for file in files:
-                        os.remove(os.path.join(root, file))
-                    for dir in dirs:
-                        os.rmdir(os.path.join(root, dir))
-                os.rmdir(item)
-        except Exception:
-            pass
-del_redudant_pyinstaller_files()
-
-
-# occasionally notfiy user to star repository
-def remind_stargazing():
-    stargazers_count, total_downloads = 0, 0
-    
-    # depends on global variable current_version
-    stats_headers = {'user-agent': f"Avnsx/Fansly Downloader {current_version}",
-                     'referer': f"Avnsx/Fansly Downloader {current_version}",
-                     'accept-language': 'en-US,en;q=0.9'}
-    
-    # get total_downloads count
-    stargazers_check_request = requests.get('https://api.github.com/repos/avnsx/fansly-downloader/releases', allow_redirects = True, headers = stats_headers)
-    if not stargazers_check_request.ok:
-        return False
-    stargazers_check_request = stargazers_check_request.json()
-    for x in stargazers_check_request:
-        total_downloads += x['assets'][0]['download_count'] or 0
-    
-    # get stargazers_count
-    downloads_check_request = requests.get('https://api.github.com/repos/avnsx/fansly-downloader', allow_redirects = True, headers = stats_headers)
-    if not downloads_check_request.ok:
-        return False
-    downloads_check_request = downloads_check_request.json()
-    stargazers_count = downloads_check_request['stargazers_count'] or 0
-
-    percentual_stars = round(stargazers_count / total_downloads * 100, 2)
-    
-    # display message (intentionally "lnfo" with lvl 4)
-    output(4,'\n lnfo','<light-red>', f"Fansly Downloader was downloaded {total_downloads} times, but only {percentual_stars} % of You(!) have starred it.\n\
-           {6*' '}Stars directly influence my willingness to continue maintaining the project.\n\
-            {5*' '}Help the repository grow today, by leaving a star on it and sharing it to others online!")
-    s(15)
-
-if randint(1,100) <= 19:
-    try:
-        remind_stargazing()
-    except Exception: # irrelevant enough, to pass regardless what errors may happen
-        pass
-
-
-
-## starting here: general validation of all input values in config.ini
-
-# validate input value for config_username in config.ini
-while True:
-    usern_base_text = f'Invalid targeted creators username value; '
-    usern_error = False
-
-    if 'ReplaceMe' in config_username:
-        output(3, '\n WARNING', '<yellow>', f"Config.ini value for TargetedCreator > Username > \'{config_username}\'; is unmodified.")
-        usern_error = True
-
-    # remove @ from username in config file & save changes
-    if '@' in config_username and not usern_error:
-        config_username = config_username.replace('@', '')
-        config.set('TargetedCreator', 'username', config_username)
-        with open(config_path, 'w', encoding='utf-8') as config_file:
-            config.write(config_file)
-
-    # intentionally dont want to just .strip() spaces, because like this, it might give the user a food for thought, that he's supposed to enter the username tag after @ and not creators display name
-    if ' ' in config_username and not usern_error:
-        output(3, ' WARNING', '<yellow>', f"{usern_base_text}must be a concatenated string. No spaces!\n")
-        usern_error = True
-
-    if not usern_error:
-        if len(config_username) < 4 or len(config_username) > 30:
-            output(3, ' WARNING', '<yellow>', f"{usern_base_text}must be between 4 and 30 characters long!\n")
-            usern_error = True
-        else:
-            invalid_chars = set(config_username) - set("abcdefghijklmnopqrstuvwxyzABCDEFGHIJKLMNOPQRSTUVWXYZ0123456789-_")
-            if invalid_chars:
-                output(3, ' WARNING', '<yellow>', f"{usern_base_text}should only contain\n{20*' '}alphanumeric characters, hyphens, or underscores!\n")
-                usern_error = True
-
-    if not usern_error:
-        output(1, '\n info', '<light-blue>', 'Username validation successful!')
-        if config_username != config['TargetedCreator']['username']:
-            config.set('TargetedCreator', 'username', config_username)
-            with open(config_path, 'w', encoding='utf-8') as config_file:
-                config.write(config_file)
-        break
-    else:
-        output(5,'\n Config','<light-magenta>', f"Populate the value, with the username handle (e.g.: @MyCreatorsName)\n\
-            {7*' '}of the fansly creator, whom you would like to download content from.")
-        config_username = input(f"\n{19*' '} ► Enter a valid username: ")
-
-
-
-# only if config_token is not set up already; verify if plyvel is installed
-plyvel_installed, processed_from_path = False, None
-if any([not config_token, 'ReplaceMe' in config_token]) or config_token and len(config_token) < 50:
-    try:
-        import plyvel
-        plyvel_installed = True
-    except ImportError:
-        output(3,'\n WARNING','<yellow>', f"Fansly Downloaders automatic configuration for the authorization_token in the config.ini file will be skipped.\
-            \n{20*' '}Your system is missing required plyvel (python module) builds by Siyao Chen (@liviaerxin).\
-            \n{20*' '}Installable with \'pip3 install plyvel-ci\' or from github.com/liviaerxin/plyvel/releases/latest")
-
-# semi-automatically set up value for config_token (authorization_token) based on the users input
-if plyvel_installed and any([not config_token, 'ReplaceMe' in config_token, config_token and len(config_token) < 50]):
-    
-    # fansly-downloader plyvel dependant package imports
-    from utils.config_util import (
-        get_browser_paths,
-        parse_browser_from_string,
-        find_leveldb_folders,
-        get_auth_token_from_leveldb_folder,
-        process_storage_folders,
-        link_fansly_downloader_to_account
-    )
-
-    output(3,'\n WARNING','<yellow>', f"Authorization token \'{config_token}\' is unmodified,\n\
-        {12*' '}missing or malformed in the configuration file.\n\
-        {12*' '}Will automatically configure by fetching fansly authorization token,\n\
-        {12*' '}from all browser storages available on the local system.")
-
-    browser_paths = get_browser_paths()
-    processed_account = None
-    
-    for path in browser_paths:
-        processed_token = None
-    
-        # if not firefox, process leveldb folders
-        if 'firefox' not in path.lower():
-            leveldb_folders = find_leveldb_folders(path)
-            for folder in leveldb_folders:
-                processed_token = get_auth_token_from_leveldb_folder(folder)
-                if processed_token:
-                    processed_account = link_fansly_downloader_to_account(processed_token)
-                    break  # exit the inner loop if a valid processed_token is found
-    
-        # if firefox, process sqlite db instead
-        else:
-            processed_token = process_storage_folders(path)
-            if processed_token:
-                processed_account = link_fansly_downloader_to_account(processed_token)
-    
-        if all([processed_account, processed_token]):
-            processed_from_path = parse_browser_from_string(path) # we might also utilise this for guessing the useragent
-
-            # let user pick a account, to connect to fansly downloader
-            output(5,'\n Config','<light-magenta>', f"Do you want to link the account \'{processed_account}\' to Fansly Downloader? (found in: {processed_from_path})")
-            while True:
-                user_input_acc_verify = input(f"{20*' '}► Type either \'Yes\' or \'No\': ").strip().lower()
-                if user_input_acc_verify == "yes" or user_input_acc_verify == "no":
-                    break # break user input verification
-                else:
-                    output(2,'\n ERROR','<red>', f"Please enter either \'Yes\' or \'No\', to decide if you want to link to \'{processed_account}\'")
-
-            # based on user input; write account username & auth token to config.ini
-            if user_input_acc_verify == "yes" and all([processed_account, processed_token]):
-                config_token = processed_token
-                config.set('MyAccount', 'authorization_token', config_token)
-                with open(config_path, 'w', encoding='utf-8') as f:
-                    config.write(f)
-                output(1,'\n Info','<light-blue>', f"Success! Authorization token applied to config.ini file\n")
-                break # break whole loop
-
-    # if no account auth, was found in any of the users browsers
-    if not processed_account:
-        output(2,'\n ERROR','<red>', f"Your Fansly account was not found in any of your browser\'s local storage.\n\
-        {10*' '}Did you not recently browse Fansly with an authenticated session?\
-        {10*' '}Please read & apply the \'Get-Started\' tutorial instead.")
-        open_url('https://github.com/Avnsx/fansly-downloader/wiki/Get-Started')
-        input('\n Press Enter to close ..')
-        exit()
-    
-    # if users decisions have led to auth token still being invalid
-    elif any([not config_token, 'ReplaceMe' in config_token]) or config_token and len(config_token) < 50:
-        output(2,'\n ERROR','<red>', f"Reached the end and the authentication token in config.ini file is still invalid!\n\
-        {10*' '}Please read & apply the \'Get-Started\' tutorial instead.")
-        open_url('https://github.com/Avnsx/fansly-downloader/wiki/Get-Started')
-        input('\n Press Enter to close ..')
-        exit()
-
-
-# validate input value for "user_agent" in config.ini
-ua_if_failed = 'Mozilla/5.0 (Windows NT 10.0; Win64; x64) AppleWebKit/537.36 (KHTML, like Gecko) Chrome/116.0.0.0 Safari/537.36' # if no matches / error just set random UA
-def guess_user_agent(user_agents: dict, based_on_browser: str = processed_from_path or 'Chrome'):
-
-    if processed_from_path == 'Microsoft Edge':
-        based_on_browser = 'Edg' # msedge only reports "Edg" as its identifier
-
-        # could do the same for opera, opera gx, brave. but those are not supported by @jnrbsn's repo. so we just return chrome ua
-        # in general his repo, does not provide the most accurate latest user-agents, if I am borred some time in the future,
-        # I might just write my own similar repo and use that instead
-
-    try:
-        os_name = platform.system()
-        if os_name == "Windows":
-            for user_agent in user_agents:
-                if based_on_browser in user_agent and "Windows" in user_agent:
-                    match = re.search(r'Windows NT ([\d.]+)', user_agent)
-                    if match:
-                        os_version = match.group(1)
-                        if os_version in user_agent:
-                            return user_agent
-        elif os_name == "Darwin":  # macOS
-            for user_agent in user_agents:
-                if based_on_browser in user_agent and "Macintosh" in user_agent:
-                    match = re.search(r'Mac OS X ([\d_.]+)', user_agent)
-                    if match:
-                        os_version = match.group(1).replace('_', '.')
-                        if os_version in user_agent:
-                            return user_agent
-        elif os_name == "Linux":
-            for user_agent in user_agents:
-                if based_on_browser in user_agent and "Linux" in user_agent:
-                    match = re.search(r'Linux ([\d.]+)', user_agent)
-                    if match:
-                        os_version = match.group(1)
-                        if os_version in user_agent:
-                            return user_agent
-    except Exception:
-        output(2,'\n [4]ERROR','<red>', f'Regexing user-agent from online source failed: {traceback.format_exc()}')
-
-    output(3, '\n WARNING', '<yellow>', f"Missing user-agent for {based_on_browser} & os: {os_name}. Set chrome & windows ua instead")
-    return ua_if_failed
-
-if not config_useragent or config_useragent and len(config_useragent) < 40 or 'ReplaceMe' in config_useragent:
-    output(3, '\n WARNING', '<yellow>', f"Browser user-agent in config.ini \'{config_useragent}\', is most likely incorrect.")
-    if processed_from_path:
-        output(5,'\n Config','<light-magenta>', f"Will adjust it with a educated guess;\n\
-            {7*' '}based on the combination of your operating system & specific browser")
-    else:
-        output(5,'\n Config','<light-magenta>', f"Will adjust it with a educated guess, hard-set for chrome browser.\n\
-            {7*' '}If you're not using chrome, you might want to replace it in the config.ini file later on.\n\
-            {7*' '}more information regarding this topic is on the fansly downloader Wiki.")
-
-    try:
-        # thanks Jonathan Robson (@jnrbsn) - for continously providing these up-to-date user-agents
-        user_agent_req = requests.get('https://jnrbsn.github.io/user-agents/user-agents.json', headers = {'User-Agent': f"Avnsx/Fansly Downloader {current_version}", 'accept-language': 'en-US,en;q=0.9'})
-        if user_agent_req.ok:
-            user_agent_req = user_agent_req.json()
-            config_useragent = guess_user_agent(user_agent_req)
-        else:
-            config_useragent = ua_if_failed
-    except requests.exceptions.RequestException:
-        config_useragent = ua_if_failed
-
-    # save useragent modification to config file
-    config.set('MyAccount', 'user_agent', config_useragent)
-    with open(config_path, 'w', encoding='utf-8') as config_file:
-        config.write(config_file)
-
-    output(1,'\n Info','<light-blue>', f"Success! Applied a browser user-agent to config.ini file\n")
-
-
-
-## starting here: general epoch timestamp to local timezone manipulation
-# calculates offset from global utc time, to local systems time
-def compute_timezone_offset():
-    offset = time.timezone if (time.localtime().tm_isdst == 0) else time.altzone
-    diff_from_utc = int(offset / 60 / 60 * -1)
-    hours_in_seconds = diff_from_utc * 3600 * -1
-    return diff_from_utc, hours_in_seconds
-
-# compute timezone offset and hours in seconds once
-diff_from_utc, hours_in_seconds = compute_timezone_offset()
-
-# detect 12 vs 24 hour time format usage (not sure if this properly works)
-time_format = 12 if ('AM' in time.strftime('%X') or 'PM' in time.strftime('%X')) else 24
-
-# convert every epoch timestamp passed, to the time it was for the local computers timezone
-def get_adjusted_datetime(epoch_timestamp: int, diff_from_utc: int = diff_from_utc, hours_in_seconds: int = hours_in_seconds):
-    adjusted_timestamp = epoch_timestamp + diff_from_utc * 3600
-    adjusted_timestamp += hours_in_seconds
-    # start of strings are ISO 8601; so that they're sortable by Name after download
-    if time_format == 24:
-        return time.strftime("%Y-%m-%d_at_%H-%M", time.localtime(adjusted_timestamp))
-    else:
-        return time.strftime("%Y-%m-%d_at_%I-%M-%p", time.localtime(adjusted_timestamp))
-
-
-
-## starting here: current working directory generation & validation
-# if the users custom provided filepath is invalid; a tkinter dialog will open during runtime, asking to adjust download path
-def ask_correct_dir():
-    global BASE_DIR_NAME
-    root = Tk()
-    root.withdraw()
-    BASE_DIR_NAME = filedialog.askdirectory()
-    if BASE_DIR_NAME:
-        output(1,'\n Info','<light-blue>', f"Chose folder file path {BASE_DIR_NAME}")
-        return BASE_DIR_NAME
-    else:
-        output(2,'\n [5]ERROR','<red>', f"Could not register your chosen folder file path. Please close and start all over again!")
-        s(15)
-        exit() # this has to force exit
-
-# generate a base directory; every module (Timeline, Messages etc.) calls this to figure out the right directory path
-BASE_DIR_NAME = None # required in global space
-def generate_base_dir(creator_name_to_create_for: str, module_requested_by: str):
-    global BASE_DIR_NAME, download_directory, separate_messages, separate_timeline
-    if 'Local_dir' in download_directory: # if user didn't specify custom downloads path
-        if "Collection" in module_requested_by:
-            BASE_DIR_NAME = join(getcwd(), 'Collections')
-        elif "Message" in module_requested_by and separate_messages:
-            BASE_DIR_NAME = join(getcwd(), creator_name_to_create_for+'_fansly', 'Messages')
-        elif "Timeline" in module_requested_by and separate_timeline:
-            BASE_DIR_NAME = join(getcwd(), creator_name_to_create_for+'_fansly', 'Timeline')
-        else:
-            BASE_DIR_NAME = join(getcwd(), creator_name_to_create_for+'_fansly') # use local directory
-    elif os.path.isdir(download_directory): # if user specified a correct custom downloads path
-        if "Collection" in module_requested_by:
-            BASE_DIR_NAME = join(download_directory, 'Collections')
-        elif "Message" in module_requested_by and separate_messages:
-            BASE_DIR_NAME = join(download_directory, creator_name_to_create_for+'_fansly', 'Messages')
-        elif "Timeline" in module_requested_by and separate_timeline:
-            BASE_DIR_NAME = join(download_directory, creator_name_to_create_for+'_fansly', 'Timeline')
-        else:
-            BASE_DIR_NAME = join(download_directory, creator_name_to_create_for+'_fansly') # use their custom path & specify new folder for the current creator in it
-        output(1,' Info','<light-blue>', f"Acknowledging custom basis download directory: \'{download_directory}\'")
-    else: # if their set directory, can't be found by the OS
-        output(3,'\n WARNING','<yellow>', f"The custom basis download directory file path: \'{download_directory}\'; seems to be invalid!\
-            \n{20*' '}Please change it, to a correct file path for example: \'C:/MyFanslyDownloads\'\
-            \n{20*' '}You could also just change it back to the default argument: \'Local_directory\'\n\
-            \n{20*' '}A explorer window to help you set the correct path, will open soon!\n\
-            \n{20*' '}Preferably right click inside the explorer, to create a new folder\
-            \n{20*' '}Select it and the folder will be used as the default download directory")
-        s(10) # give user time to realise instructions were given
-        download_directory = ask_correct_dir() # ask user to select correct path using tkinters explorer dialog
-        config.set('Options', 'download_directory', download_directory) # set corrected path inside the config
-        # save the config permanently into config.ini
-        with open(config_path, 'w', encoding='utf-8') as f:
-            config.write(f)
-        if "Collection" in module_requested_by:
-            BASE_DIR_NAME = join(download_directory, 'Collections')
-        elif "Message" in module_requested_by and separate_messages:
-            BASE_DIR_NAME = join(download_directory, creator_name_to_create_for+'_fansly', 'Messages')
-        elif "Timeline" in module_requested_by and separate_timeline:
-            BASE_DIR_NAME = join(download_directory, creator_name_to_create_for+'_fansly', 'Timeline')
-        else:
-            BASE_DIR_NAME = join(download_directory, creator_name_to_create_for+'_fansly') # use their custom path & specify new folder for the current creator in it
-
-    # validate BASE_DIR_NAME; if current download folder wasn't created with content separation, disable it for this download session too
-    correct_File_Hierarchy, tmp_BDR = True, BASE_DIR_NAME.partition('_fansly')[0] + '_fansly'
-    if os.path.isdir(tmp_BDR):
-        for directory in os.listdir(tmp_BDR):
-            if os.path.isdir(join(tmp_BDR, directory)):
-                if 'Pictures' in directory and any([separate_messages, separate_timeline]):
-                    correct_File_Hierarchy = False
-                if 'Videos' in directory and any([separate_messages, separate_timeline]):
-                    correct_File_Hierarchy = False
-        if not correct_File_Hierarchy:
-            output(3, '\n WARNING', '<yellow>', f"Due to the presence of \'Pictures\' and \'Videos\' sub-directories in the current download folder;\
-                \n{20*' '}content separation will remain disabled throughout this current downloading session.")
-            separate_messages, separate_timeline = False, False
-        
-            # utilize recursion to fix BASE_DIR_NAME generation
-            generate_base_dir(creator_name_to_create_for, module_requested_by)
-
-    return BASE_DIR_NAME
-
-
-
-# utilized to open the download directory in file explorer; once the download process has finished
-def open_location(filepath: str):
-    plat = platform.system()
-
-    if not open_folder_when_finished:
-        return False
-    
-    if not os.path.isfile(filepath) and not os.path.isdir(filepath):
-        return False
-    
-    # tested below and they work to open folder locations
-    if plat == 'Windows':
-        os.startfile(filepath) # verified works
-    elif plat == 'Linux':
-        subprocess.run(['xdg-open', filepath], shell=False) # verified works
-    elif plat == 'Darwin':
-        subprocess.run(['open', filepath], shell=False) # verified works
-    
-    return True
-
-
-
-# un/scramble auth token
-F, c ='fNs', config_token
-if c[-3:]==F:
-    c=c.rstrip(F)
-    A,B,C=['']*len(c),7,0
-    for D in range(B):
-        for E in range(D,len(A),B):A[E]=c[C];C+=1
-    config_token = ''.join(A)
-
-
-# general headers; which the whole code uses 
-headers = {
-    'Accept': 'application/json, text/plain, */*',
-    'Referer': 'https://fansly.com/',
-    'accept-language': 'en-US,en;q=0.9',
-    'authorization': config_token,
-    'User-Agent': config_useragent,
-}
-
-
-
-# m3u8 compability
-def download_m3u8(m3u8_url: str, save_path: str):
-    # parse m3u8_url for required strings
-    parsed_url = {k: v for k, v in [s.split('=') for s in m3u8_url.split('?')[-1].split('&')]}
-    policy = parsed_url.get('Policy')
-    key_pair_id = parsed_url.get('Key-Pair-Id')
-    signature = parsed_url.get('Signature')
-    m3u8_url = m3u8_url.split('.m3u8')[0] + '.m3u8' # re-construct original .m3u8 base link
-    split_m3u8_url = m3u8_url.rsplit('/', 1)[0] # used for constructing .ts chunk links
-    save_path = save_path.rsplit('.m3u8')[0] # remove file_extension from save_path
-
-    cookies = {
-        'CloudFront-Key-Pair-Id': key_pair_id,
-        'CloudFront-Policy': policy,
-        'CloudFront-Signature': signature,
-    }
-
-    # download the m3u8 playlist
-    playlist_content_req = sess.get(m3u8_url, headers=headers, cookies=cookies)
-    if not playlist_content_req.ok:
-        output(2,'\n [12]ERROR','<red>', f'Failed downloading m3u8; at playlist_content request. Response code: {playlist_content_req.status_code}\n{playlist_content_req.text}')
-        return False
-    playlist_content = playlist_content_req.text
-
-    # parse the m3u8 playlist content using the m3u8 library
-    playlist_obj = m3u8.loads(playlist_content)
-
-    # get a list of all the .ts files in the playlist
-    ts_files = [segment.uri for segment in playlist_obj.segments if segment.uri.endswith('.ts')]
-
-    # define a nested function to download a single .ts file and return the content
-    def download_ts(ts_file: str):
-        ts_url = f"{split_m3u8_url}/{ts_file}"
-        ts_response = sess.get(ts_url, headers=headers, cookies=cookies, stream=True)
-        buffer = io.BytesIO()
-        for chunk in ts_response.iter_content(chunk_size=1024):
-            buffer.write(chunk)
-        ts_content = buffer.getvalue()
-        return ts_content
-
-    # if m3u8 seems like it might be bigger in total file size; display loading bar
-    text_column = TextColumn(f"", table_column=Column(ratio=0.355))
-    bar_column = BarColumn(bar_width=60, table_column=Column(ratio=2))
-    disable_loading_bar = False if len(ts_files) > 15 else True
-    progress = Progress(text_column, bar_column, expand=True, transient=True, disable = disable_loading_bar)
-    with progress:
-        with concurrent.futures.ThreadPoolExecutor() as executor:
-            ts_contents = [file for file in progress.track(executor.map(download_ts, ts_files), total=len(ts_files))]
-    
-    segment = bytearray()
-    for ts_content in ts_contents:
-        segment += ts_content
-    
-    input_container = av.open(io.BytesIO(segment), format='mpegts')
-    video_stream = input_container.streams.video[0]
-    audio_stream = input_container.streams.audio[0]
-
-    # define output container and streams
-    output_container = av.open(f"{save_path}.mp4", 'w') # add .mp4 file extension
-    video_stream = output_container.add_stream(template=video_stream)
-    audio_stream = output_container.add_stream(template=audio_stream)
-
-    start_pts = None
-    for packet in input_container.demux():
-        if packet.dts is None:
-            continue
-
-        if start_pts is None:
-            start_pts = packet.pts
-
-        packet.pts -= start_pts
-        packet.dts -= start_pts
-
-        if packet.stream == input_container.streams.video[0]:
-            packet.stream = video_stream
-        elif packet.stream == input_container.streams.audio[0]:
-            packet.stream = audio_stream
-        output_container.mux(packet)
-
-    # close containers
-    input_container.close()
-    output_container.close()
-
-    return True
-
->>>>>>> 2602ee17
-
-"""Fansly Downloader"""
-
-__version__ = '0.5.0'
-__date__ = '2023-08-30T21:24:00+02'
-__maintainer__ = 'Avnsx (Mika C.)'
-__copyright__ = f'Copyright (C) 2021-2023 by {__maintainer__}'
-__authors__: list[str] = []
-__credits__: list[str] = []
-
-# TODO: Fix in future: audio needs to be properly transcoded from mp4 to mp3, instead of just saved as
-
-
-import base64
-import traceback
-
-<<<<<<< HEAD
-from random import randint
-from time import sleep
-
-from config import FanslyConfig, load_config, validate_adjust_config
-from config.args import parse_args, map_args_to_config
-from config.modes import DownloadMode
-from download.core import *
-from errors import *
-from fileio.dedupe import dedupe_init
-from textio import (
-    input_enter_close,
-    input_enter_continue,
-    print_error,
-    print_info,
-    print_warning,
-    set_window_title,
-)
-from updater import self_update
-from utils.common import exit, open_location
-from utils.web import remind_stargazing
-=======
-# deduplication functionality variables
-recent_photo_media_ids, recent_video_media_ids, recent_audio_media_ids = set(), set(), set()
-recent_photo_hashes, recent_video_hashes, recent_audio_hashes = set(), set(), set()
-
-def sort_download(accessible_media: dict):
-    # global required so we can use them at the end of the whole code in global space
-    global pic_count, vid_count, save_dir, recent_photo_media_ids, recent_video_media_ids, recent_audio_media_ids, recent_photo_hashes, recent_video_hashes, recent_audio_hashes, duplicate_count
-    
-    # loop through the accessible_media and download the media files
-    for post in accessible_media:
-        # extract the necessary information from the post
-        media_id = post['media_id']
-        created_at = get_adjusted_datetime(post['created_at'])
-        mimetype = post['mimetype']
-        download_url = post['download_url']
-        file_extension = post['file_extension']
-        is_preview = post['is_preview']
-        metadata_manager = MetadataManager()
-        ext_sup = metadata_manager.is_file_supported('mp4' if file_extension == 'm3u8' else file_extension)
-        append_metadata = metadata_handling == 'Advanced' and ext_sup if metadata_handling == 'Advanced' and ext_sup else False
-
-        # verify that the duplicate count has not drastically spiked and in-case it did; verify that the spiked amount is significant enough to cancel scraping
-        if utilise_duplicate_threshold and duplicate_count > DUPLICATE_THRESHOLD and DUPLICATE_THRESHOLD > 50:
-            raise DuplicateCountError(duplicate_count)
-
-        if append_metadata:
-            filename = f"{created_at}_preview.{file_extension}" if is_preview else f"{created_at}.{file_extension}"
-            metadata_manager.set_filepath(filename) # set basic filename, so the class can tell its file extension already
-            metadata_manager.set_custom_metadata("ID", media_id)
-        else:
-            # general filename construction & if content is a preview; add that into its filename
-            filename = f"{created_at}_preview_id_{media_id}.{file_extension}" if is_preview else f"{created_at}_id_{media_id}.{file_extension}"
-
-        # deduplication - part 1: decide if this media is even worth further processing; by media id
-        if any([media_id in recent_photo_media_ids, media_id in recent_video_media_ids]):
-            output(1,' Info','<light-blue>', f"Deduplication [Media ID]: {mimetype.split('/')[-2]} \'{filename}\' → declined")
-            duplicate_count += 1
-            continue
-        else:
-            if 'image' in mimetype:
-                recent_photo_media_ids.add(media_id)
-            elif 'video' in mimetype:
-                recent_video_media_ids.add(media_id)
-            elif 'audio' in mimetype:
-                recent_audio_media_ids.add(media_id)
-
-        # for collections downloads we just put everything into the same folder
-        if "Collection" in download_mode:
-            save_path = join(BASE_DIR_NAME, filename)
-            save_dir = join(BASE_DIR_NAME, filename) # compatibility for final "Download finished...!" print
-
-            if not exists(BASE_DIR_NAME):
-                makedirs(BASE_DIR_NAME, exist_ok = True)
-
-        # for every other type of download; we do want to determine the sub-directory to save the media file based on the mimetype
-        else:
-            if 'image' in mimetype:
-                save_dir = join(BASE_DIR_NAME, "Pictures")
-            elif 'video' in mimetype:
-                save_dir = join(BASE_DIR_NAME, "Videos")
-            elif 'audio' in mimetype:
-                save_dir = join(BASE_DIR_NAME, "Audio")
-            else:
-                # if the mimetype is neither image nor video, skip the download
-                output(3,'\n WARNING','<yellow>', f"Unknown mimetype; skipping download for mimetype: \'{mimetype}\' | media_id: {media_id}")
-                continue
-            
-            # decides to separate previews or not
-            if is_preview and separate_previews:
-                save_path = join(save_dir, 'Previews', filename)
-                save_dir = join(save_dir, 'Previews')
-            else:
-                save_path = join(save_dir, filename)
-
-            if not exists(save_dir):
-                makedirs(save_dir, exist_ok = True)
-        
-        # if show_downloads is True / downloads should be shown
-        if show_downloads:
-            output(1,' Info','<light-blue>', f"Downloading {mimetype.split('/')[-2]} \'{filename}\'")
-
-        if file_extension == 'm3u8':
-            # handle the download of a m3u8 file
-            file_downloaded = download_m3u8(m3u8_url = download_url, save_path = save_path)
-            if file_downloaded:
-                # after being transcoded, the file is now a mp4
-                save_path = save_path.replace('.m3u8', '.mp4')
-                file_extension = 'mp4'
-                if append_metadata:
-                    # add the temp-stored media_id to the now transcoded mp4 file, as Exif metadata
-                    metadata_manager.set_filepath(save_path)
-                    metadata_manager.add_metadata()
-                    metadata_manager.save()
-                    # add filehash to the transcoded mp4 file
-                    hash_audio_video(save_path, content_format = 'video')
-                pic_count += 1 if 'image' in mimetype else 0; vid_count += 1 if 'video' in mimetype else 0
-        else:
-            # handle the download of a normal media file
-            response = sess.get(download_url, stream=True, headers=headers)
-
-            if response.ok:
-                text_column = TextColumn(f"", table_column=Column(ratio=0.355))
-                bar_column = BarColumn(bar_width=60, table_column=Column(ratio=2))
-                file_size = int(response.headers.get('content-length', 0))
-                disable_loading_bar = False if file_size and file_size >= 20000000 else True # if file size is above 20MB; display loading bar
-                progress = Progress(text_column, bar_column, expand=True, transient=True, disable = disable_loading_bar)
-                task_id = progress.add_task('', total=file_size)
-                progress.start()
-                # iterate over the response data in chunks
-                content = bytearray()
-                for chunk in response.iter_content(chunk_size=1024):
-                    if chunk:
-                        content += chunk
-                        progress.advance(task_id, len(chunk))
-                progress.refresh()
-                progress.stop()
-                
-                file_hash = None
-                # utilise hashing for images
-                if 'image' in mimetype:
-                    # open the image
-                    img = Image.open(io.BytesIO(content))
-
-                    # calculate the hash of the resized image
-                    photohash = str(imagehash.phash(img, hash_size = 16))
-
-                    # deduplication - part 2.1: decide if this photo is even worth further processing; by hashing
-                    if photohash in recent_photo_hashes:
-                        output(1,' Info','<light-blue>', f"Deduplication [Hashing]: {mimetype.split('/')[-2]} \'{filename}\' → declined")
-                        duplicate_count += 1
-                        continue
-                    else:
-                        recent_photo_hashes.add(photohash)
-
-                    # close the image
-                    img.close()
-
-                    file_hash = photohash
-
-                # utilise hashing for videos
-                elif 'video' in mimetype:
-                    videohash = hashlib.md5(content).hexdigest()
-
-                    # deduplication - part 2.2: decide if this video is even worth further processing; by hashing
-                    if videohash in recent_video_hashes:
-                        output(1,' Info','<light-blue>', f"Deduplication [Hashing]: {mimetype.split('/')[-2]} \'{filename}\' → declined")
-                        duplicate_count += 1
-                        continue
-                    else:
-                        recent_video_hashes.add(videohash)
->>>>>>> 2602ee17
-
-
-# tell PIL to be tolerant of files that are truncated
-#ImageFile.LOAD_TRUNCATED_IMAGES = True
-
-<<<<<<< HEAD
-# turn off for our purpose unnecessary PIL safety features
-#Image.MAX_IMAGE_PIXELS = None
-
-=======
-                    file_hash = audiohash
-
-                if append_metadata:
-                    metadata_manager.set_custom_metadata("HSH", file_hash)
-                    # finally write the full file to disk
-                    with open(save_path, 'wb') as f:
-                        f.write(content)
-                    # set finalized filepath instead of dummy filename and write the previously temp-stored metadata
-                    metadata_manager.set_filepath(save_path)
-                    metadata_manager.add_metadata()
-                    metadata_manager.save()
-                else:
-                    # hacky overwrite for save_path to introduce file hash to filename
-                    base_path, extension = os.path.splitext(save_path)
-                    save_path = f"{base_path}_hash_{file_hash}{extension}"
-                    with open(save_path, 'wb') as f:
-                        f.write(content)
-
-                # we only count them if the file was actually written
-                pic_count += 1 if 'image' in mimetype else 0; vid_count += 1 if 'video' in mimetype else 0
-            else:
-                output(2,'\n [13]ERROR','<red>', f"Download failed on filename: {filename} - due to an network error --> status_code: {response.status_code} | content: \n{response.content}")
-                input()
-                exit()
-    s(uniform(2, 4)) # slow down to avoid the fansly rate-limit, which was introduced in late august 2023
->>>>>>> 2602ee17
-
-def print_statistics(config: FanslyConfig, state: DownloadState) -> None:
-
-    print(
-        f"\n╔═\n  Finished {config.download_mode_str()} type download of {state.pic_count} pictures & {state.vid_count} videos " \
-        f"from @{state.creator_name}!\n  Declined duplicates: {state.duplicate_count}" \
-        f"\n  Saved content in directory: '{state.base_path}'"\
-        f"\n\n  ✶ Please leave a Star on the GitHub Repository, if you are satisfied! ✶\n{74*' '}═╝")
-
-    sleep(10)
-
-
-def main(config: FanslyConfig) -> int:
-    """The main logic of the downloader program.
-    
-<<<<<<< HEAD
-    :param config: The program configuration.
-    :type config: FanslyConfig
-
-    :return: The exit code of the program.
-    :rtype: int
-    """
-    exit_code = EXIT_SUCCESS
-
-    # Update window title with specific downloader version
-    set_window_title(f"Fansly Downloader v{config.program_version}")
-
-    # base64 code to display logo in console
-    print(base64.b64decode('CiAg4paI4paI4paI4paI4paI4paI4paI4pWXIOKWiOKWiOKWiOKWiOKWiOKVlyDilojilojilojilZcgICDilojilojilZfilojilojilojilojilojilojilojilZfilojilojilZcgIOKWiOKWiOKVlyAgIOKWiOKWiOKVlyAgICDilojilojilojilojilojilojilZcg4paI4paI4pWXICAgICAgICAgIOKWiOKWiOKWiOKWiOKWiOKVlyDilojilojilojilojilojilojilZcg4paI4paI4paI4paI4paI4paI4pWXIAogIOKWiOKWiOKVlOKVkOKVkOKVkOKVkOKVneKWiOKWiOKVlOKVkOKVkOKWiOKWiOKVl+KWiOKWiOKWiOKWiOKVlyAg4paI4paI4pWR4paI4paI4pWU4pWQ4pWQ4pWQ4pWQ4pWd4paI4paI4pWRICDilZrilojilojilZcg4paI4paI4pWU4pWdICAgIOKWiOKWiOKVlOKVkOKVkOKWiOKWiOKVl+KWiOKWiOKVkSAgICAgICAgIOKWiOKWiOKVlOKVkOKVkOKWiOKWiOKVl+KWiOKWiOKVlOKVkOKVkOKWiOKWiOKVl+KWiOKWiOKVlOKVkOKVkOKWiOKWiOKVlwogIOKWiOKWiOKWiOKWiOKWiOKVlyAg4paI4paI4paI4paI4paI4paI4paI4pWR4paI4paI4pWU4paI4paI4pWXIOKWiOKWiOKVkeKWiOKWiOKWiOKWiOKWiOKWiOKWiOKVl+KWiOKWiOKVkSAgIOKVmuKWiOKWiOKWiOKWiOKVlOKVnSAgICAg4paI4paI4pWRICDilojilojilZHilojilojilZEgICAgICAgICDilojilojilojilojilojilojilojilZHilojilojilojilojilojilojilZTilZ3ilojilojilojilojilojilojilZTilZ0KICDilojilojilZTilZDilZDilZ0gIOKWiOKWiOKVlOKVkOKVkOKWiOKWiOKVkeKWiOKWiOKVkeKVmuKWiOKWiOKVl+KWiOKWiOKVkeKVmuKVkOKVkOKVkOKVkOKWiOKWiOKVkeKWiOKWiOKVkSAgICDilZrilojilojilZTilZ0gICAgICDilojilojilZEgIOKWiOKWiOKVkeKWiOKWiOKVkSAgICAgICAgIOKWiOKWiOKVlOKVkOKVkOKWiOKWiOKVkeKWiOKWiOKVlOKVkOKVkOKVkOKVnSDilojilojilZTilZDilZDilZDilZ0gCiAg4paI4paI4pWRICAgICDilojilojilZEgIOKWiOKWiOKVkeKWiOKWiOKVkSDilZrilojilojilojilojilZHilojilojilojilojilojilojilojilZHilojilojilojilojilojilojilojilZfilojilojilZEgICAgICAg4paI4paI4paI4paI4paI4paI4pWU4pWd4paI4paI4paI4paI4paI4paI4paI4pWXICAgIOKWiOKWiOKVkSAg4paI4paI4pWR4paI4paI4pWRICAgICDilojilojilZEgICAgIAogIOKVmuKVkOKVnSAgICAg4pWa4pWQ4pWdICDilZrilZDilZ3ilZrilZDilZ0gIOKVmuKVkOKVkOKVkOKVneKVmuKVkOKVkOKVkOKVkOKVkOKVkOKVneKVmuKVkOKVkOKVkOKVkOKVkOKVkOKVneKVmuKVkOKVnSAgICAgICDilZrilZDilZDilZDilZDilZDilZ0g4pWa4pWQ4pWQ4pWQ4pWQ4pWQ4pWQ4pWdICAgIOKVmuKVkOKVnSAg4pWa4pWQ4pWd4pWa4pWQ4pWdICAgICDilZrilZDilZ0gICAgIAogICAgICAgICAgICAgICAgICAgICAgICBkZXZlbG9wZWQgb24gZ2l0aHViLmNvbS9Bdm5zeC9mYW5zbHktZG93bmxvYWRlcgo=').decode('utf-8'))
-=======
-    # fix rare bug, of free / paid content being counted as preview
-    if is_preview:
-        if media_info['access']:
-            is_preview = False
-
-    def simplify_mimetype(mimetype: str):
-        if mimetype == 'application/vnd.apple.mpegurl':
-            mimetype = 'video/mp4'
-        elif mimetype == 'audio/mp4': # another bug in fansly api, where audio is served as mp4 filetype ..
-            mimetype = 'audio/mp3' # i am aware that the correct mimetype would be "audio/mpeg", but we just simplify it
-        return mimetype
-
-    # variables in api "media" = "default_" & "preview" = "preview" in our code
-    # parse normal basic (paid/free) media from the default location, before parsing its variants (later on we compare heights, to determine which one we want)
-    if not is_preview:
-        default_normal_locations = media_info['media']['locations']
-        
-        default_details = media_info['media']
-        default_normal_id = int(default_details['id'])
-        default_normal_created_at = int(default_details['createdAt']) + randint(-1800, 1800)
-        default_normal_mimetype = simplify_mimetype(default_details['mimetype'])
-        default_normal_height = default_details['height'] or 0
-
-    # if its a preview, we take the default preview media instead
-    elif is_preview:
-        default_normal_locations = media_info['preview']['locations']
-
-        default_details = media_info['preview']
-        default_normal_id = int(media_info['preview']['id'])
-        default_normal_created_at = int(default_details['createdAt']) + randint(-1800, 1800)
-        default_normal_mimetype = simplify_mimetype(default_details['mimetype'])
-        default_normal_height = default_details['height'] or 0
-
-    if default_details['locations']:
-        default_normal_locations = default_details['locations'][0]['location']
-
-    # locally fixes fansly api highest current_variant_resolution height bug
-    def parse_variant_metadata(variant_metadata: str):
-        variant_metadata = json.loads(variant_metadata)
-        max_variant = max(variant_metadata['variants'], key=lambda variant: variant['h'], default=None)
-        # if a heighest height is not found, we just hope 1080p is available
-        if not max_variant:
-            return 1080
-        # else parse through variants and find highest height
-        if max_variant['w'] < max_variant['h']:
-            max_variant['w'], max_variant['h'] = max_variant['h'], max_variant['w']
-        return max_variant['h']
-
-    def parse_variants(content: dict, content_type: str): # content_type: media / preview
-        nonlocal metadata, highest_variants_resolution, highest_variants_resolution_url, download_url, media_id, created_at, highest_variants_resolution_height, default_normal_mimetype, mimetype
-        if content.get('locations'):
-            location_url = content['locations'][0]['location']
-
-            current_variant_resolution = (content['width'] or 0) * (content['height'] or 0)
-            if current_variant_resolution > highest_variants_resolution and default_normal_mimetype == simplify_mimetype(content['mimetype']):
-                highest_variants_resolution = current_variant_resolution
-                highest_variants_resolution_height = content['height'] or 0
-                highest_variants_resolution_url = location_url
-                media_id = int(content['id'])
-                mimetype = simplify_mimetype(content['mimetype'])
-
-                # if key-pair-id is not in there we'll know it's the new .m3u8 format, so we construct a generalised url, which we can pass relevant auth strings with
-                # note: this url won't actually work, its purpose is to just pass the strings through the download_url variable
-                if not 'Key-Pair-Id' in highest_variants_resolution_url:
-                    try:
-                        # use very specific metadata, bound to the specific media to get auth info
-                        metadata = content['locations'][0]['metadata']
-                        highest_variants_resolution_url = f"{highest_variants_resolution_url.split('.m3u8')[0]}_{parse_variant_metadata(content['metadata'])}.m3u8?ngsw-bypass=true&Policy={metadata['Policy']}&Key-Pair-Id={metadata['Key-Pair-Id']}&Signature={metadata['Signature']}"
-                    except KeyError:pass # we pass here and catch below
-
-                """
-                parse fanslys date feature called "scheduled post" dates, these might greatly differ from actual post dates.
-                just google it for better understanding, they have a whole FAQ about it.
-                in the future we might just change this to actual post publishing dates, so users can better cross-reference the posts on the website.
-
-                note: images would be overwriting each other due to uniqueness of filenames, so we are forced to add randint(-1800, 1800) to epoch timestamps
-                """
-                try:
-                    created_at = int(content['updatedAt']) + randint(-1800, 1800)
-                except Exception:
-                    created_at = int(media_info[content_type]['createdAt']) + randint(-1800, 1800)
-        download_url = highest_variants_resolution_url
-
-
-    # somehow unlocked / paid media: get download url from media location
-    if 'location' in media_info['media']:
-        variants = media_info['media']['variants']
-        for content in variants:
-            parse_variants(content = content, content_type = 'media')
-
-    # previews: if media location is not found, we work with the preview media info instead
-    if not download_url and 'preview' in media_info:
-        variants = media_info['preview']['variants']
-        for content in variants:
-            parse_variants(content = content, content_type = 'preview')
-
-    """
-    so the way this works is; we have these 4 base variables defined all over this function.
-    parse_variants() will initially overwrite them with values from each contents variants above.
-    then right below, we will compare the values and decide which media has the higher resolution. (default populated content vs content from variants)
-    or if variants didn't provide a higher resolution at all, we just fall back to the default content
-    """
-    if all([default_normal_locations, highest_variants_resolution_url, default_normal_height, highest_variants_resolution_height]) and all([default_normal_height > highest_variants_resolution_height, default_normal_mimetype == mimetype]) or not download_url:
-        # overwrite default variable values, which we will finally return; with the ones from the default media
-        media_id = default_normal_id
-        created_at = default_normal_created_at
-        mimetype = default_normal_mimetype
-        download_url = default_normal_locations
-
-    # due to fansly may 2023 update
-    if download_url:
-        # parse file extension separately 
-        file_extension = download_url.split('/')[-1].split('.')[-1].split('?')[0]
-
-        if file_extension == 'mp4' and mimetype == 'audio/mp3':
-            file_extension = 'mp3'
-
-        # if metadata didn't exist we need the user to notify us through github, because that would be detrimental
-        if not 'Key-Pair-Id' in download_url and not metadata:
-            output(2,'\n [14]ERROR','<red>', f"Failed downloading a video! Please open a GitHub issue ticket called \'Metadata missing\' and copy paste this:\n\
-                \n\tMetadata Missing\n\tpost_id: {post_id} & media_id: {media_id} & config_username: {config_username}\n")
-            input('Press Enter to attempt continuing download ...')
-    
-    return {'media_id': media_id, 'created_at': created_at, 'mimetype': mimetype, 'file_extension': file_extension, 'is_preview': is_preview, 'download_url': download_url}
-
-
-
-## starting here: deduplication functionality
-# variables used: recent_photo_media_ids, recent_video_media_ids recent_audio_media_ids, recent_photo_hashes, recent_video_hashes, recent_audio_hashes
-# these are defined globally above sort_download() though
-
-# exclusively used for extracting media_id from pre-existing filenames
-def extract_media_id(filename: str, filepath: str):
-    # if media_id in filename
-    match = re.search(r'_id_(\d+)', filename)
-    if match:
-        return int(match.group(1))
-    # if media_id within Exif metadata
-    metadata_manager = MetadataManager()
-    metadata_manager.read_metadata(filepath=filepath)
-    file_metadata = metadata_manager.formatted_metadata()
-    if 'ID' in file_metadata:
-        return file_metadata['ID']
-    return
-
-# exclusively used for extracting hash from pre-existing filenames
-def extract_file_hash(filename: str, filepath: str):
-    # if filehash in filename
-    match = re.search(r'_hash_([a-fA-F0-9]+)', filename)
-    if match:
-        return match.group(1)
-    # if filehash within Exif metadata
-    metadata_manager = MetadataManager()
-    metadata_manager.read_metadata(filepath=filepath)
-    file_metadata = metadata_manager.formatted_metadata()
-    if 'HSH' in file_metadata:
-        return file_metadata['HSH']
-    return
->>>>>>> 2602ee17
-
-    load_config(config)
-
-<<<<<<< HEAD
-    args = parse_args()
-    # Note that due to config._sync_settings(), command-line arguments
-    # may overwrite config.ini settings later on during validation
-    # when the config may be saved again.
-    # Thus a separate config_args.ini will be used for the session.
-    map_args_to_config(args, config)
-=======
-    # adjust filename for 255 bytes filename limit, on all common operating systems
-    max_length = 250
-    if len(base_name) + len(hash_suffix) > max_length:
-        base_name = base_name[:max_length - len(hash_suffix)]
-    
-    return f"{base_name}{hash_suffix}"
-
-# exclusively used for hashing images from pre-existing download directories
-def hash_image(filepath: str):
-    try:
-        filename = os.path.basename(filepath)
-        file_extension = filename.rsplit('.')[1]
-
-        media_id = extract_media_id(filename, filepath)
-        if media_id:
-            recent_photo_media_ids.add(media_id)
-
-        existing_hash = extract_file_hash(filename, filepath)
-        if existing_hash:
-            recent_photo_hashes.add(existing_hash)
-        else:
-            # if image hash doesn't pre-exist, generate one using imagehash
-            img = Image.open(filepath)
-            file_hash = str(imagehash.phash(img, hash_size = 16))
-            recent_photo_hashes.add(file_hash)
-            img.close()
-            
-            metadata_manager = MetadataManager()
-            ext_sup = metadata_manager.is_file_supported(file_extension)
-            if ext_sup:
-                # if Exif metadata adding is supported for file extension
-                metadata_manager.set_filepath(filepath)
-                metadata_manager.set_custom_metadata("HSH", file_hash)
-                metadata_manager.add_metadata()
-                metadata_manager.save()
-            else:
-                # else fall back to adding filehash to filename
-                new_filename = add_hash_to_filename(filename, file_hash)
-                new_filepath = join(os.path.dirname(filepath), new_filename)
-                os.rename(filepath, new_filepath)
-                filepath = new_filepath
-    except FileExistsError:
-        os.remove(filepath)
-    except Exception:
-        output(2,'\n [15]ERROR','<red>', f"\nError processing image \'{filepath}\': {traceback.format_exc()}")
-
-# exclusively used for hashing videos & audio from pre-existing download directories
-def hash_audio_video(filepath: str, content_format: str):
-    global recent_video_hashes, recent_audio_hashes, recent_video_media_ids, recent_audio_media_ids
-    try:
-        filename = os.path.basename(filepath)
-        file_extension = filename.rsplit('.')[1]
-
-        media_id = extract_media_id(filename, filepath)
-        if media_id:
-            if content_format == 'video':
-                recent_video_media_ids.add(media_id)
-            elif content_format == 'audio':
-                recent_audio_media_ids.add(media_id)
-
-        existing_hash = extract_file_hash(filename, filepath)
-        if existing_hash:
-            if content_format == 'video':
-                recent_video_hashes.add(existing_hash)
-            elif content_format == 'audio':
-                recent_audio_hashes.add(existing_hash)
-        else:
-            # utilise md5 hashing for videos and audio
-            h = hashlib.md5()
-            with open(filepath, 'rb') as f:
-                while (part := f.read(1_048_576)):
-                    h.update(part)
-            file_hash = h.hexdigest()
-            if content_format == 'video':
-                recent_video_hashes.add(file_hash)
-            elif content_format == 'audio':
-                recent_audio_hashes.add(file_hash)
-            
-            metadata_manager = MetadataManager()
-            ext_sup = metadata_manager.is_file_supported(file_extension)
-            if ext_sup:
-                # if Exif metadata adding is supported for file extension
-                metadata_manager.set_filepath(filepath)
-                metadata_manager.set_custom_metadata("HSH", file_hash)
-                metadata_manager.add_metadata()
-                metadata_manager.save()
-            else:
-                # else fall back to adding filehash to filename
-                new_filename = add_hash_to_filename(filename, file_hash)
-                new_filepath = join(os.path.dirname(filepath), new_filename)
-                os.rename(filepath, new_filepath)
-                filepath = new_filepath
-    except FileExistsError:
-        os.remove(filepath)
-    except Exception:
-        output(2,'\n [16]ERROR','<red>', f"\nError processing {content_format} \'{filepath}\': {traceback.format_exc()}")
-
-# exclusively used for processing pre-existing files from previous downloads
-def process_file(file_path: str):
-    mimetype, _ = mimetypes.guess_type(file_path)
-    if mimetype is not None:
-        if mimetype.startswith('image'):
-            hash_image(file_path)
-        elif mimetype.startswith('video'):
-            hash_audio_video(file_path, content_format = 'video')
-        elif mimetype.startswith('audio'):
-            hash_audio_video(file_path, content_format = 'audio')
-
-# exclusively used for processing pre-existing folders from previous downloads
-def process_folder(folder_path: str):
-    with concurrent.futures.ThreadPoolExecutor() as executor:
-        for root, dirs, files in os.walk(folder_path):
-            file_paths = [join(root, file) for file in files]
-            executor.map(process_file, file_paths)
-    return True
-
-
-if os.path.isdir(generate_base_dir(config_username, download_mode)):
-    output(1,' Info','<light-blue>', f"Deduplication is automatically enabled for;\n{17*' '}{BASE_DIR_NAME}")
-    
-    if process_folder(BASE_DIR_NAME):
-        output(1,' Info','<light-blue>', f"Deduplication process is complete! Each new download will now be compared\
-            \n{17*' '}against a total of {len(recent_photo_hashes)} photo & {len(recent_video_hashes)} video hashes and corresponding media IDs.")
->>>>>>> 2602ee17
-
-    self_update(config)
-
-    # occasionally notfiy user to star repository
-    if randint(1,100) <= 19:
-<<<<<<< HEAD
-=======
-        output(3, '\n WARNING', '<yellow>', f"Reminder; If you remove id_NUMBERS or hash_STRING from filenames of previously downloaded files,\
-            \n{20*' '}they will no longer be compatible with fansly downloaders deduplication algorithm. Generally modifying the filename,\
-            \n{20*' '}is not advised and might cause unexpected behaviour.")
-
-
-## starting here: stuff that literally every download mode uses, which should be executed at the very first everytime
-if download_mode:
-    output(1,' Info','<light-blue>', f"Using user-agent: \'{config_useragent[:28]} [...] {config_useragent[-35:]}\'")
-    output(1,' Info','<light-blue>', f"Open download folder when finished, is set to: \'{open_folder_when_finished}\'")
-    output(1,' Info','<light-blue>', f"Downloading files marked as preview, is set to: \'{download_media_previews}\'")
-
-    if download_media_previews:output(3,'\n WARNING','<yellow>', 'Previews downloading is enabled; repetitive and/or emoji spammed media might be downloaded!')
-
-
-
-## starting here: download_mode = Single
-if download_mode == 'Single':
-    output(1,' Info','<light-blue>', f"You have launched in Single Post download mode\
-        \n{17*' '}Please enter the ID of the post you would like to download\
-        \n{17*' '}After you click on a post, it will show in your browsers url bar")
-    
-    while True:
-        post_id = input(f"\n{17*' '}► Post ID: ") # str
-        if post_id.isdigit() and len(post_id) >= 10 and not any(char.isspace() for char in post_id):
-            break
-        else:
-            output(2,'\n [17]ERROR','<red>', f"The input string \'{post_id}\' can not be a valid post ID.\
-                \n{22*' '}The last few numbers in the url is the post ID\
-                \n{22*' '}Example: \'https://fansly.com/post/1283998432982\'\
-                \n{22*' '}In the example \'1283998432982\' would be the post ID")
-
-    post_req = sess.get('https://apiv3.fansly.com/api/v1/post', params={'ids': post_id, 'ngsw-bypass': 'true',}, headers=headers)
-
-    if post_req.status_code == 200:
-        creator_username, creator_display_name = None, None # from: "accounts"
-        accessible_media = None
-        contained_posts = []
-
-        # post object contains: posts, aggregatedPosts, accountMediaBundles, accountMedia, accounts, tips, tipGoals, stories, polls
-        post_object = post_req.json()['response']
-        
-        # if access to post content / post contains content
-        if post_object['accountMedia']:
-
-            # parse post creator name
-            if not creator_username:
-                creator_id = post_object['accountMedia'][0]['accountId'] # the post creators reliable accountId
-                creator_display_name, creator_username = next((account.get('displayName'), account.get('username')) for account in post_object.get('accounts', []) if account.get('id') == creator_id)
-    
-                if creator_display_name and creator_username:
-                    output(1,' Info','<light-blue>', f"Inspecting a post by {creator_display_name} (@{creator_username})")
-                else:
-                    output(1,' Info','<light-blue>', f"Inspecting a post by {creator_username.capitalize()}")
-    
-            # parse relevant details about the post
-            if not accessible_media:
-                # loop through the list of dictionaries and find the highest quality media URL for each one
-                for obj in post_object['accountMedia']:
-                    try:
-                        # add details into a list
-                        contained_posts += [parse_media_info(obj, post_id)]
-                    except Exception:
-                        output(2,'\n [18]ERROR','<red>', f"Unexpected error during parsing Single Post content; \n{traceback.format_exc()}")
-                        input('\n Press Enter to attempt to continue ..')
-    
-                # summarise all scrapable & wanted media
-                accessible_media = [item for item in contained_posts if item.get('download_url') and (item.get('is_preview') == download_media_previews or not item.get('is_preview'))]
-
-            # at this point we have already parsed the whole post object and determined what is scrapable with the code above
-            output(1,' Info','<light-blue>', f"Amount of Media linked to Single post: {len(post_object['accountMedia'])} (scrapable: {len(accessible_media)})")
-        
-            """
-            generate a base dir based on various factors, except this time we ovewrite the username from config.ini
-            with the custom username we analysed through single post download mode's post_object. this is because
-            the user could've decide to just download some random creators post instead of the one that he currently
-            set as creator for > TargetCreator > username in config.ini
-            """
-            generate_base_dir(creator_username, module_requested_by = 'Single')
-        
-            try:
-                # download it
-                sort_download(accessible_media)
-            except DuplicateCountError:
-                output(1,' Info','<light-blue>', f"Already downloaded all possible Single Post content! [Duplicate threshold exceeded {DUPLICATE_THRESHOLD}]")
-            except Exception:
-                output(2,'\n [19]ERROR','<red>', f"Unexpected error during sorting Single Post download; \n{traceback.format_exc()}")
-                input('\n Press Enter to attempt to continue ..')
-        
-        else:
-            output(2, '\n WARNING', '<yellow>', f"Could not find any accessible content in the single post.")
-    
-    else:
-        output(2,'\n [20]ERROR','<red>', f"Failed single post download. Fetch post information request, response code: {post_req.status_code}\n{post_req.text}")
-        input('\n Press Enter to attempt to continue ..')
-
-
-
-
-## starting here: download_mode = Collection(s)
-if 'Collection' in download_mode:
-    output(1,'\n Info','<light-blue>', f"Starting Collections sequence. Buckle up and enjoy the ride!")
-
-    # send a first request to get all available "accountMediaId" ids, which are basically media ids of every graphic listed on /collections
-    collections_req = sess.get('https://apiv3.fansly.com/api/v1/account/media/orders/', params={'limit': '9999','offset': '0','ngsw-bypass': 'true'}, headers=headers)
-    if collections_req.ok:
-        collections_req = collections_req.json()
-        
-        # format all ids from /account/media/orders (collections)
-        accountMediaIds = ','.join([order['accountMediaId'] for order in collections_req['response']['accountMediaOrders']])
-        
-        # input them into /media?ids= to get all relevant information about each purchased media in a 2nd request
-        post_object = sess.get(f"https://apiv3.fansly.com/api/v1/account/media?ids={accountMediaIds}", headers=headers)
-        post_object = post_object.json()
-        
-        contained_posts = []
-        
-        for obj in post_object['response']:
-            try:
-                # add details into a list
-                contained_posts += [parse_media_info(obj)]
-            except Exception:
-                output(2,'\n [21]ERROR','<red>', f"Unexpected error during parsing Collections content; \n{traceback.format_exc()}")
-                input('\n Press Enter to attempt to continue ..')
-        
-        # count only amount of scrapable media (is_preview check not really necessary since everything in collections is always paid, but w/e)
-        accessible_media = [item for item in contained_posts if item.get('download_url') and (item.get('is_preview') == download_media_previews or not item.get('is_preview'))]
-    
-        output(1,' Info','<light-blue>', f"Amount of Media in Media Collection: {len(post_object['response'])} (scrapable: {len(accessible_media)})")
-        
-        generate_base_dir(config_username, module_requested_by = 'Collection')
-        
->>>>>>> 2602ee17
-        try:
-            remind_stargazing(config)
-        except Exception: # irrelevant enough, to pass regardless what errors may happen
-            pass
-
-    validate_adjust_config(config)
-
-    if config.user_names is None \
-            or config.download_mode == DownloadMode.NOTSET:
-        raise RuntimeError('Internal error - user name and download mode should not be empty after validation.')
-
-    for creator_name in sorted(config.user_names):
-        try:
-            state = DownloadState(creator_name)
-
-            # Special treatment for deviating folder names later
-            if not config.download_mode == DownloadMode.SINGLE:
-                dedupe_init(config, state)
-
-            print_download_info(config)
-
-            get_creator_account_info(config, state)
-
-            # Download mode:
-            # Normal: Downloads Timeline + Messages one after another.
-            # Timeline: Scrapes only the creator's timeline content.
-            # Messages: Scrapes only the creator's messages content.
-            # Single: Fetch a single post by the post's ID. Click on a post to see its ID in the url bar e.g. ../post/1283493240234
-            # Collection: Download all content listed within the "Purchased Media Collection"
-
-<<<<<<< HEAD
-            print_info(f'Download mode is: {config.download_mode_str()}')
-            print()
-=======
-    timeline_cursor = 0
-    while True:
-        if timeline_cursor == 0:
-            output(1, '\n Info', '<light-blue>', "Inspecting most recent Timeline cursor")
-        else:
-            output(1, '\n Info', '<light-blue>', f"Inspecting Timeline cursor: {timeline_cursor}")
-
-        try:
-            timeline_req = sess.get(f"https://apiv3.fansly.com/api/v1/timeline/{creator_id}?before={timeline_cursor}&after=0&wallId=&contentSearch=&ngsw-bypass=true", headers=headers)
-            if timeline_req.status_code == 200:
-                accessible_media = None
-                contained_posts = []
->>>>>>> 2602ee17
-
-            if config.download_mode == DownloadMode.SINGLE:
-                download_single_post(config, state)
-
-            elif config.download_mode == DownloadMode.COLLECTION:
-                download_collections(config, state)
-
-            else:
-                if any([config.download_mode == DownloadMode.MESSAGES, config.download_mode == DownloadMode.NORMAL]):
-                    download_messages(config, state)
-
-                if any([config.download_mode == DownloadMode.TIMELINE, config.download_mode == DownloadMode.NORMAL]):
-                    download_timeline(config, state)
-
-            print_statistics(config, state)
-
-            # open download folder
-            if state.base_path is not None:
-                open_location(state.base_path, config.open_folder_when_finished, config.interactive)
-
-        # Still continue if one creator failed
-        except ApiAccountInfoError as e:
-            print_error(str(e))
-            input_enter_continue(config.interactive)
-            exit_code = SOME_USERS_FAILED
-
-    return exit_code
-
-
-if __name__ == '__main__':
-    config = FanslyConfig(program_version=__version__)
-    exit_code = EXIT_SUCCESS
-
-    try:
-        exit_code = main(config)
-
-    except KeyboardInterrupt:
-        # TODO: Should there be any clean-up or in-program handling during Ctrl+C?
-        print()
-        print_warning('Program aborted.')
-        exit_code = EXIT_ABORT
-
-    except ApiError as e:
-        print()
-        print_error(str(e))
-        exit_code = API_ERROR
-
-    except ConfigError as e:
-        print()
-        print_error(str(e))
-        exit_code = CONFIG_ERROR
-
-    except DownloadError as e:
-        print()
-        print_error(str(e))
-        exit_code = DOWNLOAD_ERROR
-
-    except Exception as e:
-        print()
-        print_error(f'An unexpected error occurred: {e}\n{traceback.format_exc()}')
-        exit_code = UNEXPECTED_ERROR
-
-    input_enter_close(config.prompt_on_exit)
-    exit(exit_code)
+#!/usr/bin/env python3
+
+"""Fansly Downloader"""
+
+__version__ = '0.5.1'
+__date__ = '2023-09-02T16:20:00+02'
+__maintainer__ = 'Avnsx (Mika C.)'
+__copyright__ = f'Copyright (C) 2021-2023 by {__maintainer__}'
+__authors__: list[str] = []
+__credits__: list[str] = []
+
+# TODO: Fix in future: audio needs to be properly transcoded from mp4 to mp3, instead of just saved as
+
+
+import base64
+import traceback
+
+from random import randint
+from time import sleep
+
+from config import FanslyConfig, load_config, validate_adjust_config
+from config.args import parse_args, map_args_to_config
+from config.modes import DownloadMode
+from download.core import *
+from errors import *
+from fileio.dedupe import dedupe_init
+from pathio import delete_temporary_pyinstaller_files
+from textio import (
+    input_enter_close,
+    input_enter_continue,
+    print_error,
+    print_info,
+    print_warning,
+    set_window_title,
+)
+from updater import self_update
+from utils.common import exit, open_location
+from utils.web import remind_stargazing
+
+
+# tell PIL to be tolerant of files that are truncated
+#ImageFile.LOAD_TRUNCATED_IMAGES = True
+
+# turn off for our purpose unnecessary PIL safety features
+#Image.MAX_IMAGE_PIXELS = None
+
+
+def print_statistics(config: FanslyConfig, state: DownloadState) -> None:
+
+    print(
+        f"\n╔═\n  Finished {config.download_mode_str()} type download of {state.pic_count} pictures & {state.vid_count} videos " \
+        f"from @{state.creator_name}!\n  Declined duplicates: {state.duplicate_count}" \
+        f"\n  Saved content in directory: '{state.base_path}'"\
+        f"\n\n  ✶ Please leave a Star on the GitHub Repository, if you are satisfied! ✶\n{74*' '}═╝")
+
+    sleep(10)
+
+
+def main(config: FanslyConfig) -> int:
+    """The main logic of the downloader program.
+    
+    :param config: The program configuration.
+    :type config: FanslyConfig
+
+    :return: The exit code of the program.
+    :rtype: int
+    """
+    exit_code = EXIT_SUCCESS
+
+    # Update window title with specific downloader version
+    set_window_title(f"Fansly Downloader v{config.program_version}")
+
+    # base64 code to display logo in console
+    print(base64.b64decode('CiAg4paI4paI4paI4paI4paI4paI4paI4pWXIOKWiOKWiOKWiOKWiOKWiOKVlyDilojilojilojilZcgICDilojilojilZfilojilojilojilojilojilojilojilZfilojilojilZcgIOKWiOKWiOKVlyAgIOKWiOKWiOKVlyAgICDilojilojilojilojilojilojilZcg4paI4paI4pWXICAgICAgICAgIOKWiOKWiOKWiOKWiOKWiOKVlyDilojilojilojilojilojilojilZcg4paI4paI4paI4paI4paI4paI4pWXIAogIOKWiOKWiOKVlOKVkOKVkOKVkOKVkOKVneKWiOKWiOKVlOKVkOKVkOKWiOKWiOKVl+KWiOKWiOKWiOKWiOKVlyAg4paI4paI4pWR4paI4paI4pWU4pWQ4pWQ4pWQ4pWQ4pWd4paI4paI4pWRICDilZrilojilojilZcg4paI4paI4pWU4pWdICAgIOKWiOKWiOKVlOKVkOKVkOKWiOKWiOKVl+KWiOKWiOKVkSAgICAgICAgIOKWiOKWiOKVlOKVkOKVkOKWiOKWiOKVl+KWiOKWiOKVlOKVkOKVkOKWiOKWiOKVl+KWiOKWiOKVlOKVkOKVkOKWiOKWiOKVlwogIOKWiOKWiOKWiOKWiOKWiOKVlyAg4paI4paI4paI4paI4paI4paI4paI4pWR4paI4paI4pWU4paI4paI4pWXIOKWiOKWiOKVkeKWiOKWiOKWiOKWiOKWiOKWiOKWiOKVl+KWiOKWiOKVkSAgIOKVmuKWiOKWiOKWiOKWiOKVlOKVnSAgICAg4paI4paI4pWRICDilojilojilZHilojilojilZEgICAgICAgICDilojilojilojilojilojilojilojilZHilojilojilojilojilojilojilZTilZ3ilojilojilojilojilojilojilZTilZ0KICDilojilojilZTilZDilZDilZ0gIOKWiOKWiOKVlOKVkOKVkOKWiOKWiOKVkeKWiOKWiOKVkeKVmuKWiOKWiOKVl+KWiOKWiOKVkeKVmuKVkOKVkOKVkOKVkOKWiOKWiOKVkeKWiOKWiOKVkSAgICDilZrilojilojilZTilZ0gICAgICDilojilojilZEgIOKWiOKWiOKVkeKWiOKWiOKVkSAgICAgICAgIOKWiOKWiOKVlOKVkOKVkOKWiOKWiOKVkeKWiOKWiOKVlOKVkOKVkOKVkOKVnSDilojilojilZTilZDilZDilZDilZ0gCiAg4paI4paI4pWRICAgICDilojilojilZEgIOKWiOKWiOKVkeKWiOKWiOKVkSDilZrilojilojilojilojilZHilojilojilojilojilojilojilojilZHilojilojilojilojilojilojilojilZfilojilojilZEgICAgICAg4paI4paI4paI4paI4paI4paI4pWU4pWd4paI4paI4paI4paI4paI4paI4paI4pWXICAgIOKWiOKWiOKVkSAg4paI4paI4pWR4paI4paI4pWRICAgICDilojilojilZEgICAgIAogIOKVmuKVkOKVnSAgICAg4pWa4pWQ4pWdICDilZrilZDilZ3ilZrilZDilZ0gIOKVmuKVkOKVkOKVkOKVneKVmuKVkOKVkOKVkOKVkOKVkOKVkOKVneKVmuKVkOKVkOKVkOKVkOKVkOKVkOKVneKVmuKVkOKVnSAgICAgICDilZrilZDilZDilZDilZDilZDilZ0g4pWa4pWQ4pWQ4pWQ4pWQ4pWQ4pWQ4pWdICAgIOKVmuKVkOKVnSAg4pWa4pWQ4pWd4pWa4pWQ4pWdICAgICDilZrilZDilZ0gICAgIAogICAgICAgICAgICAgICAgICAgICAgICBkZXZlbG9wZWQgb24gZ2l0aHViLmNvbS9Bdm5zeC9mYW5zbHktZG93bmxvYWRlcgo=').decode('utf-8'))
+
+    delete_temporary_pyinstaller_files()
+    load_config(config)
+
+    args = parse_args()
+    # Note that due to config._sync_settings(), command-line arguments
+    # may overwrite config.ini settings later on during validation
+    # when the config may be saved again.
+    # Thus a separate config_args.ini will be used for the session.
+    map_args_to_config(args, config)
+
+    self_update(config)
+
+    # occasionally notfiy user to star repository
+    if randint(1,100) <= 19:
+        try:
+            remind_stargazing(config)
+        except Exception: # irrelevant enough, to pass regardless what errors may happen
+            pass
+
+    validate_adjust_config(config)
+
+    if config.user_names is None \
+            or config.download_mode == DownloadMode.NOTSET:
+        raise RuntimeError('Internal error - user name and download mode should not be empty after validation.')
+
+    for creator_name in sorted(config.user_names):
+        try:
+            state = DownloadState(creator_name)
+
+            # Special treatment for deviating folder names later
+            if not config.download_mode == DownloadMode.SINGLE:
+                dedupe_init(config, state)
+
+            print_download_info(config)
+
+            get_creator_account_info(config, state)
+
+            # Download mode:
+            # Normal: Downloads Timeline + Messages one after another.
+            # Timeline: Scrapes only the creator's timeline content.
+            # Messages: Scrapes only the creator's messages content.
+            # Single: Fetch a single post by the post's ID. Click on a post to see its ID in the url bar e.g. ../post/1283493240234
+            # Collection: Download all content listed within the "Purchased Media Collection"
+
+            print_info(f'Download mode is: {config.download_mode_str()}')
+            print()
+
+            if config.download_mode == DownloadMode.SINGLE:
+                download_single_post(config, state)
+
+            elif config.download_mode == DownloadMode.COLLECTION:
+                download_collections(config, state)
+
+            else:
+                if any([config.download_mode == DownloadMode.MESSAGES, config.download_mode == DownloadMode.NORMAL]):
+                    download_messages(config, state)
+
+                if any([config.download_mode == DownloadMode.TIMELINE, config.download_mode == DownloadMode.NORMAL]):
+                    download_timeline(config, state)
+
+            print_statistics(config, state)
+
+            # open download folder
+            if state.base_path is not None:
+                open_location(state.base_path, config.open_folder_when_finished, config.interactive)
+
+        # Still continue if one creator failed
+        except ApiAccountInfoError as e:
+            print_error(str(e))
+            input_enter_continue(config.interactive)
+            exit_code = SOME_USERS_FAILED
+
+    return exit_code
+
+
+if __name__ == '__main__':
+    config = FanslyConfig(program_version=__version__)
+    exit_code = EXIT_SUCCESS
+
+    try:
+        exit_code = main(config)
+
+    except KeyboardInterrupt:
+        # TODO: Should there be any clean-up or in-program handling during Ctrl+C?
+        print()
+        print_warning('Program aborted.')
+        exit_code = EXIT_ABORT
+
+    except ApiError as e:
+        print()
+        print_error(str(e))
+        exit_code = API_ERROR
+
+    except ConfigError as e:
+        print()
+        print_error(str(e))
+        exit_code = CONFIG_ERROR
+
+    except DownloadError as e:
+        print()
+        print_error(str(e))
+        exit_code = DOWNLOAD_ERROR
+
+    except Exception as e:
+        print()
+        print_error(f'An unexpected error occurred: {e}\n{traceback.format_exc()}')
+        exit_code = UNEXPECTED_ERROR
+
+    input_enter_close(config.prompt_on_exit)
+    exit(exit_code)